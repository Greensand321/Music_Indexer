import os
import sqlite3
from typing import Callable, Optional
from functools import lru_cache


def _ensure_db(db_path: str) -> sqlite3.Connection:
    os.makedirs(os.path.dirname(db_path), exist_ok=True)
    conn = sqlite3.connect(db_path)
    conn.execute(
        """
        CREATE TABLE IF NOT EXISTS fingerprints (
            path TEXT PRIMARY KEY,
            mtime REAL,
            duration INT,
            fingerprint TEXT
        );
        """
    )

    # --- Handle schema upgrades -------------------------------------------
    cols = {
        row[1] for row in conn.execute("PRAGMA table_info(fingerprints)")
    }
    if "mtime" not in cols:
        conn.execute("ALTER TABLE fingerprints ADD COLUMN mtime REAL")
    if "duration" not in cols:
        conn.execute("ALTER TABLE fingerprints ADD COLUMN duration INT")
    if "fingerprint" not in cols:
        conn.execute("ALTER TABLE fingerprints ADD COLUMN fingerprint TEXT")
    conn.commit()

    return conn


@lru_cache(maxsize=128)
def get_fingerprint(
    path: str,
    db_path: str,
    compute_func: Callable[[str], tuple[int | None, str | None]]
) -> Optional[str]:
    """Return fingerprint for path using cache; compute if missing."""
    conn = _ensure_db(db_path)
    mtime = os.path.getmtime(path)
    row = conn.execute(
        "SELECT mtime, fingerprint FROM fingerprints WHERE path=?",
        (path,),
    ).fetchone()
    if row and abs(row[0] - mtime) < 1e-6:
        fp = row[1]
        conn.close()
        if isinstance(fp, (bytes, bytearray)):
            try:
                return fp.decode("utf-8")
            except Exception:
                return fp.decode("latin1", errors="ignore")
        return fp

    duration, fp_hash = compute_func(path)
    if fp_hash is not None:
        conn.execute(
            "INSERT OR REPLACE INTO fingerprints (path, mtime, duration, fingerprint) VALUES (?, ?, ?, ?)",
            (path, mtime, duration, fp_hash),
        )
        conn.commit()
    conn.close()
    return fp_hash


def flush_cache(db_path: str) -> None:
    get_fingerprint.cache_clear()
    if not os.path.exists(db_path):
        return
    try:
        os.remove(db_path)
    except Exception:
<<<<<<< HEAD
        try:
            conn = sqlite3.connect(db_path)
            conn.execute("DROP TABLE IF EXISTS fingerprints")
            conn.commit()
            conn.close()
            os.remove(db_path)
        except Exception:
            pass
=======
        conn = sqlite3.connect(db_path)
        conn.execute("DROP TABLE IF EXISTS fingerprints")
        conn.commit()
        conn.close()
>>>>>>> 40db75a4
<|MERGE_RESOLUTION|>--- conflicted
+++ resolved
@@ -74,18 +74,11 @@
     try:
         os.remove(db_path)
     except Exception:
-<<<<<<< HEAD
-        try:
-            conn = sqlite3.connect(db_path)
-            conn.execute("DROP TABLE IF EXISTS fingerprints")
-            conn.commit()
-            conn.close()
-            os.remove(db_path)
-        except Exception:
-            pass
-=======
-        conn = sqlite3.connect(db_path)
-        conn.execute("DROP TABLE IF EXISTS fingerprints")
-        conn.commit()
-        conn.close()
->>>>>>> 40db75a4
+try:
+    conn = sqlite3.connect(db_path)
+    conn.execute("DROP TABLE IF EXISTS fingerprints")
+    conn.commit()
+    conn.close()
+    os.remove(db_path)
+except Exception as e:
+    print(f"Error cleaning up database: {e}")
