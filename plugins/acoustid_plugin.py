import acoustid
import musicbrainzngs
from itertools import islice
import tkinter as tk
from tkinter import messagebox, ttk
import importlib

from plugins.base import MetadataPlugin
from utils.path_helpers import ensure_long_path
import tag_fixer
from tag_fixer import (
    ACOUSTID_APP_NAME,
    ACOUSTID_APP_VERSION,
)
from config import load_config, save_config, SUPPORTED_SERVICES
from metadata_service import query_metadata

musicbrainzngs.set_useragent(
    ACOUSTID_APP_NAME,
    ACOUSTID_APP_VERSION,
    "youremail@example.com",
)

class AcoustIDPlugin(MetadataPlugin):
    @staticmethod
    def _prompt_reconnect() -> bool:
        """Prompt for service selection and API key update."""
        cfg = load_config()
        root = tk.Tk()
        root.withdraw()
        top = tk.Toplevel(root)
        top.title("Metadata Connection Failed")

        services = []
        for svc in SUPPORTED_SERVICES:
            if svc == "Spotify" and importlib.util.find_spec("spotipy") is None:
                continue
            services.append(svc)

        tk.Label(top, text="Service:").grid(row=0, column=0, sticky="e", padx=5, pady=5)
        service_var = tk.StringVar(value=cfg.get("metadata_service", "AcoustID"))
        ttk.Combobox(top, textvariable=service_var, values=services, state="readonly").grid(row=0, column=1, padx=5, pady=5)

        tk.Label(top, text="API Key:").grid(row=1, column=0, sticky="e", padx=5, pady=5)
        api_var = tk.StringVar(value=cfg.get("metadata_api_key", tag_fixer.ACOUSTID_API_KEY))
        ttk.Entry(top, textvariable=api_var, width=40).grid(row=1, column=1, padx=5, pady=5)

        result = {"ok": False}

        def save_current_values() -> None:
            cfg = load_config()
            cfg["metadata_service"] = service_var.get()
            cfg["metadata_api_key"] = api_var.get()
            save_config(cfg)
            if service_var.get() == "AcoustID":
                tag_fixer.ACOUSTID_API_KEY = api_var.get()

        def do_test() -> None:
<<<<<<< HEAD
            save_current_values()
=======
            cfg = load_config()
            cfg["metadata_service"] = service_var.get()
            cfg["metadata_api_key"] = api_var.get()
            save_config(cfg)
            if service_var.get() == "AcoustID":
                tag_fixer.ACOUSTID_API_KEY = api_var.get()
>>>>>>> 831e8592
            try:
                if service_var.get() == "AcoustID":
                    import requests
                    requests.get("https://api.acoustid.org/v2/", timeout=5)
                else:
                    query_metadata(service_var.get(), api_var.get(), "")
            except Exception:
                messagebox.showerror("Connection", "Connection failed", parent=top)
            else:
                messagebox.showinfo("Connection", "Connection success", parent=top)

        def do_save() -> None:
            save_current_values()
            result["ok"] = True
            top.destroy()

        ttk.Button(top, text="Test Connection", command=do_test).grid(row=2, column=0, padx=5, pady=5)
        ttk.Button(top, text="Save", command=do_save).grid(row=2, column=1, padx=5, pady=5)

        top.protocol("WM_DELETE_WINDOW", lambda: (save_current_values(), top.destroy()))
        top.grab_set()
        root.wait_window(top)
        root.destroy()
        return result["ok"]

    def identify(self, file_path: str) -> dict:
        while True:
            cfg = load_config()
            service = cfg.get("metadata_service", "AcoustID")
            api_key = cfg.get("metadata_api_key", tag_fixer.ACOUSTID_API_KEY)
            try:
                return query_metadata(service, api_key, file_path)
            except acoustid.NoBackendError:
                return {}
            except acoustid.FingerprintGenerationError:
                return {}
            except Exception:
                if not self._prompt_reconnect():
                    return {}
                continue

    @staticmethod
    def check_connection() -> bool:
        """Return True if the configured metadata service is reachable."""
        cfg = load_config()
        service = cfg.get("metadata_service", "AcoustID")
        api_key = cfg.get("metadata_api_key", tag_fixer.ACOUSTID_API_KEY)
        try:
            if service == "AcoustID":
                import requests
                requests.get("https://api.acoustid.org/v2/", timeout=5)
            else:
                query_metadata(service, api_key, "")
        except Exception:
            return AcoustIDPlugin._prompt_reconnect()
        return True<|MERGE_RESOLUTION|>--- conflicted
+++ resolved
@@ -47,35 +47,27 @@
 
         result = {"ok": False}
 
-        def save_current_values() -> None:
-            cfg = load_config()
-            cfg["metadata_service"] = service_var.get()
-            cfg["metadata_api_key"] = api_var.get()
-            save_config(cfg)
+    def save_current_values() -> None:
+        cfg = load_config()
+        cfg["metadata_service"] = service_var.get()
+        cfg["metadata_api_key"] = api_var.get()
+        save_config(cfg)
+        if service_var.get() == "AcoustID":
+            tag_fixer.ACOUSTID_API_KEY = api_var.get()
+
+    def do_test() -> None:
+        save_current_values()
+        try:
             if service_var.get() == "AcoustID":
-                tag_fixer.ACOUSTID_API_KEY = api_var.get()
+                import requests
+                requests.get("https://api.acoustid.org/v2/", timeout=5)
+            else:
+                query_metadata(service_var.get(), api_var.get(), "")
+        except Exception:
+            messagebox.showerror("Connection", "Connection failed", parent=top)
+        else:
+            messagebox.showinfo("Connection", "Connection success", parent=top)
 
-        def do_test() -> None:
-<<<<<<< HEAD
-            save_current_values()
-=======
-            cfg = load_config()
-            cfg["metadata_service"] = service_var.get()
-            cfg["metadata_api_key"] = api_var.get()
-            save_config(cfg)
-            if service_var.get() == "AcoustID":
-                tag_fixer.ACOUSTID_API_KEY = api_var.get()
->>>>>>> 831e8592
-            try:
-                if service_var.get() == "AcoustID":
-                    import requests
-                    requests.get("https://api.acoustid.org/v2/", timeout=5)
-                else:
-                    query_metadata(service_var.get(), api_var.get(), "")
-            except Exception:
-                messagebox.showerror("Connection", "Connection failed", parent=top)
-            else:
-                messagebox.showinfo("Connection", "Connection success", parent=top)
 
         def do_save() -> None:
             save_current_values()
