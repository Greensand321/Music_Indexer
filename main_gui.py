--- conflicted
+++ resolved
@@ -137,53 +137,43 @@
         self.update_library_info()
 
     def import_songs(self):
-<<<<<<< HEAD
-        """Import new audio files into an existing SoundVault."""
-        initial = load_last_path()
-        vault = filedialog.askdirectory(title="Select SoundVault Root", initialdir=initial)
-        if not vault:
-            return
-
-        save_last_path(vault)
-
-        is_valid, errors = validate_soundvault_structure(vault)
-        if not is_valid:
-            messagebox.showerror("Invalid SoundVault", "\n".join(errors))
-            self._log(f"✘ Invalid SoundVault: {vault}\n" + "\n".join(errors))
-            return
-
-        import_folder = filedialog.askdirectory(title="Select Folder of New Songs", initialdir=vault)
-        if not import_folder:
-            return
-
-        dry_run = messagebox.askyesno("Dry Run?", "Perform a dry-run preview only?")
-        estimate = messagebox.askyesno("Estimate BPM?", "Attempt BPM estimation for missing values?")
-
-        try:
-            summary = scan_and_import(vault, import_folder, dry_run=dry_run,
-                                      estimate_bpm=estimate, log_callback=self._log)
-            if summary["dry_run"]:
-                messagebox.showinfo("Dry Run Complete", f"Preview written to:\n{summary['html']}")
-            else:
-                moved = summary.get("moved", 0)
-                messagebox.showinfo("Import Complete", f"Imported {moved} files. Preview:\n{summary['html']}")
-
-            if summary.get("errors"):
-                self._log("! Some files failed to import. Check log for details.")
-
-            self._log(f"✓ Import finished for {import_folder} → {vault}. Dry run: {dry_run}. BPM: {estimate}.")
-        except Exception as e:
-            messagebox.showerror("Import failed", str(e))
-            self._log(f"✘ Import failed for {import_folder}: {e}")
-=======
-        """Stub for future 'Add New Songs' functionality."""
-        path = self.require_library()
-        if not path:
-            return
-        messagebox.showinfo("Import New Songs", f"[stub] Would import new songs into:\n{path}")
-        self._log(f"[stub] Import New Songs → {path}")
-        self.update_library_info()
->>>>>>> afa40353
+    """Import new audio files into an existing SoundVault."""
+    initial = load_last_path()
+    vault = filedialog.askdirectory(title="Select SoundVault Root", initialdir=initial)
+    if not vault:
+        return
+
+    save_last_path(vault)
+
+    is_valid, errors = validate_soundvault_structure(vault)
+    if not is_valid:
+        messagebox.showerror("Invalid SoundVault", "\n".join(errors))
+        self._log(f"✘ Invalid SoundVault: {vault}\n" + "\n".join(errors))
+        return
+
+    import_folder = filedialog.askdirectory(title="Select Folder of New Songs", initialdir=vault)
+    if not import_folder:
+        return
+
+    dry_run = messagebox.askyesno("Dry Run?", "Perform a dry-run preview only?")
+    estimate = messagebox.askyesno("Estimate BPM?", "Attempt BPM estimation for missing values?")
+
+    try:
+        summary = scan_and_import(vault, import_folder, dry_run=dry_run,
+                                  estimate_bpm=estimate, log_callback=self._log)
+        if summary["dry_run"]:
+            messagebox.showinfo("Dry Run Complete", f"Preview written to:\n{summary['html']}")
+        else:
+            moved = summary.get("moved", 0)
+            messagebox.showinfo("Import Complete", f"Imported {moved} files. Preview:\n{summary['html']}")
+
+        if summary.get("errors"):
+            self._log("! Some files failed to import. Check log for details.")
+
+        self._log(f"✓ Import finished for {import_folder} → {vault}. Dry run: {dry_run}. BPM: {estimate}.")
+    except Exception as e:
+        messagebox.showerror("Import failed", str(e))
+        self._log(f"✘ Import failed for {import_folder}: {e}")
 
     def run_indexer(self):
         """Run the MusicIndexer on the selected library."""
