import os
import threading
import sys
import logging
import webbrowser
import re

if sys.platform == "win32":
    try:
        # For Windows 8.1+
        import ctypes

        ctypes.windll.shcore.SetProcessDpiAwareness(1)  # SYSTEM_DPI_AWARE
    except Exception:
        try:
            # Fallback for older Windows
            ctypes.windll.user32.SetProcessDPIAware()
        except Exception:
            pass

import tkinter as tk
from tkinter import ttk

Style = ttk.Style  # Default built-in themes
# Optional theme packs:
# from ttkthemes import ThemedStyle as Style
# import ttkbootstrap as tb; Style = tb.Style
import json
import queue
import subprocess
from tkinter import filedialog, messagebox, Text, Scrollbar
from unsorted_popup import UnsortedPopup
from tkinter.scrolledtext import ScrolledText
import textwrap
import time
from datetime import datetime

from validator import validate_soundvault_structure
from music_indexer_api import (
    run_full_indexer,
    find_duplicates as api_find_duplicates,
    get_tags,
)
import simple_duplicate_finder as sdf_mod
import fingerprint_cache
import chromaprint_utils
from controllers.library_index_controller import generate_index
from controllers.scan_progress_controller import ScanProgressController
from gui.audio_preview import PlaybackError, VlcPreviewPlayer
from io import BytesIO
from PIL import Image, ImageTk
from mutagen import File as MutagenFile
from tag_fixer import MIN_INTERACTIVE_SCORE, FileRecord
from typing import Any, Callable, List
from indexer_control import cancel_event, IndexCancelled
import library_sync
import playlist_generator
import crash_watcher

from controllers.library_controller import (
    load_last_path,
    save_last_path,
    count_audio_files,
    open_library,
)
from controllers.tagfix_controller import (
    prepare_library,
    discover_files,
    gather_records,
    apply_proposals,
)
from controllers.normalize_controller import (
    normalize_genres,
    PROMPT_TEMPLATE,
    load_mapping,
    scan_raw_genres,
)
from plugins.assistant_plugin import AssistantPlugin
from plugins.acoustid_plugin import AcoustIDService, MusicBrainzService
from controllers.cluster_controller import cluster_library
from controllers.cluster_view_controller import ClusterComputationManager
from config import load_config, save_config, DEFAULT_FP_THRESHOLDS
import playlist_engine
from playlist_engine import bucket_by_tempo_energy, autodj_playlist
from controllers.cluster_controller import gather_tracks
from playlist_generator import write_playlist

FilterFn = Callable[[FileRecord], bool]
_cached_filters = None

logger = logging.getLogger(__name__)


def make_filters(ex_no_diff: bool, ex_skipped: bool, show_all: bool) -> List[FilterFn]:
    global _cached_filters
    key = (ex_no_diff, ex_skipped, show_all)
    if _cached_filters and _cached_filters[0] == key:
        return _cached_filters[1]

    fns: List[FilterFn] = []
    if not show_all:
        fns.append(lambda r: r.status != "applied")
        if ex_no_diff:
            fns.append(lambda r: r.status != "no_diff")
        if ex_skipped:
            fns.append(lambda r: r.status != "skipped")

    _cached_filters = (key, fns)
    return fns


def apply_filters(
    records: List[FileRecord], filters: List[FilterFn]
) -> List[FileRecord]:
    for fn in filters:
        records = [r for r in records if fn(r)]
    return records


def create_panel_for_plugin(app, name: str, parent: tk.Widget) -> ttk.Frame:
    """Return a UI panel for the given playlist plugin."""
    frame = ttk.Frame(parent)

    try:
        from cluster_graph_panel import ClusterGraphPanel
    except ModuleNotFoundError as exc:
        ttk.Label(
            frame,
            text=(
                "Missing dependency for interactive clustering.\n"
                "Install requirements with `pip install -r requirements.txt`."
            ),
            justify="center",
        ).pack(padx=10, pady=10)
        app._log(f"\u26a0 {exc}")
        return frame

    cluster_data = getattr(app, "cluster_data", None)
    cluster_cfg = getattr(app, "cluster_params", None)
    cluster_manager = getattr(app, "cluster_manager", None)
    if cluster_data is None:
        tracks = features = None
    else:
        tracks, features = cluster_data
        if cluster_manager is None or getattr(cluster_manager, "tracks", None) != tracks:
            app.cluster_manager = ClusterComputationManager(tracks, features, app._log)
            cluster_manager = app.cluster_manager

    requires_clustering = name in {"Interactive – KMeans", "Interactive – HDBSCAN"}

    if name == "Interactive – KMeans":
        from sklearn.cluster import KMeans

        def km_func(X, p):
            requested = max(1, int(p["n_clusters"]))
            effective = min(requested, len(X))
            if effective != requested:
                logger.info(
                    "Adjusting kmeans clusters from %s to %s due to dataset size",
                    requested,
                    effective,
                )
            return KMeans(n_clusters=effective).fit_predict(X)

        n_clusters = 5
        if cluster_cfg and cluster_cfg.get("method") == "kmeans":
            n_clusters = int(cluster_cfg.get("n_clusters", 5))
        engine = "serial"
        if cluster_cfg and "engine" in cluster_cfg:
            engine = "serial" if cluster_cfg["engine"] == "librosa" else cluster_cfg["engine"]
        params = {"n_clusters": n_clusters, "method": "kmeans", "engine": engine}
        algo_key = "kmeans"
    elif name == "Interactive – HDBSCAN":
        from hdbscan import HDBSCAN

        def km_func(X, p):
            min_cluster_size = max(2, int(p["min_cluster_size"]))
            if min_cluster_size > len(X):
                logger.info(
                    "Adjusting min_cluster_size from %s to %s due to dataset size",
                    min_cluster_size,
                    len(X),
                )
                min_cluster_size = len(X)

            kwargs = {"min_cluster_size": min_cluster_size}
            if "min_samples" in p:
                min_samples = max(1, int(p["min_samples"]))
                if min_samples > len(X):
                    logger.info(
                        "Adjusting min_samples from %s to %s due to dataset size",
                        min_samples,
                        len(X),
                    )
                    min_samples = len(X)
                kwargs["min_samples"] = min_samples
            if "cluster_selection_epsilon" in p:
                kwargs["cluster_selection_epsilon"] = float(
                    p["cluster_selection_epsilon"]
                )
            return HDBSCAN(**kwargs).fit_predict(X)

        min_cs = 5
        extras = {}
        if cluster_cfg and cluster_cfg.get("method") == "hdbscan":
            min_cs = int(
                cluster_cfg.get("min_cluster_size", cluster_cfg.get("n_clusters", 5))
            )
            if "min_samples" in cluster_cfg:
                extras["min_samples"] = int(cluster_cfg["min_samples"])
            if "cluster_selection_epsilon" in cluster_cfg:
                extras["cluster_selection_epsilon"] = float(
                    cluster_cfg["cluster_selection_epsilon"]
                )
        engine = "serial"
        if cluster_cfg and "engine" in cluster_cfg:
            engine = "serial" if cluster_cfg["engine"] == "librosa" else cluster_cfg["engine"]
        params = {
            "min_cluster_size": min_cs,
            "method": "hdbscan",
            "engine": engine,
            **extras,
        }
        algo_key = "hdbscan"
    elif name == "Genre Normalizer":
        lib_var = tk.StringVar(value=app.library_path or "No library selected")
        norm_status = tk.StringVar(value="Select a library to enable normalization.")
        scan_status = tk.StringVar(value="Scan genres to populate the assistant.")
        scanning = tk.BooleanVar(value=False)

        def update_controls():
            lib_var.set(app.library_path or "No library selected")
            norm_status.set(
                os.path.join(app.library_path, ".genre_mapping.json")
                if app.library_path
                else "Select a library to enable normalization."
            )
            scan_btn.config(state="normal" if app.library_path else "disabled")
            save_btn.config(state="normal" if app.library_path else "disabled")
            apply_btn.config(state="normal" if app.library_path else "disabled")

        intro = ttk.Frame(frame)
        intro.pack(fill="x", padx=10, pady=10)

        ttk.Label(
            intro,
            text=(
                "Normalize genre labels across your library by generating or "
                "updating the .genre_mapping.json file."
            ),
            wraplength=480,
            justify="left",
        ).pack(anchor="w", pady=(0, 10))

        status_row = ttk.Frame(intro)
        status_row.pack(fill="x", pady=(0, 6))
        ttk.Label(status_row, text="Library:", width=12).pack(side="left")
        ttk.Label(status_row, textvariable=lib_var).pack(
            side="left", fill="x", expand=True
        )

        map_row = ttk.Frame(intro)
        map_row.pack(fill="x", pady=(0, 6))
        ttk.Label(map_row, text="Mapping file:", width=12).pack(side="left")
        ttk.Label(map_row, textvariable=norm_status, wraplength=360).pack(
            side="left", fill="x", expand=True
        )

        control_row = ttk.Frame(intro)
        control_row.pack(fill="x", pady=(4, 0))
        scan_btn = ttk.Button(control_row, text="Scan Genres")
        scan_btn.pack(side="left")
        ttk.Label(control_row, textvariable=scan_status).pack(
            side="left", padx=(8, 0)
        )
        prog = ttk.Progressbar(
            control_row, orient="horizontal", length=160, mode="determinate"
        )
        prog.pack(side="right")

        prompt_box = ttk.LabelFrame(frame, text="LLM Prompt Template")
        prompt_box.pack(fill="both", expand=False, padx=10, pady=(0, 10))
        app.text_prompt = ScrolledText(prompt_box, height=8, wrap="word")
        app.text_prompt.pack(fill="both", expand=True, padx=8, pady=6)
        app.text_prompt.insert("1.0", PROMPT_TEMPLATE.strip())
        app.text_prompt.configure(state="disabled")
        ttk.Button(
            prompt_box,
            text="Copy Prompt",
            command=lambda: app.clipboard_append(PROMPT_TEMPLATE.strip()),
        ).pack(anchor="e", padx=8, pady=(0, 6))

        raw_box = ttk.LabelFrame(frame, text="Raw Genre List")
        raw_box.pack(fill="both", expand=True, padx=10, pady=(0, 10))
        app.text_raw = ScrolledText(raw_box, width=50, height=12)
        app.text_raw.pack(fill="both", expand=True, padx=8, pady=6)
        app.text_raw.insert("1.0", "Scan the library to populate raw genres.")
        app.text_raw.configure(state="disabled")
        ttk.Button(
            raw_box,
            text="Copy Raw List",
            command=lambda: app.clipboard_append("\n".join(getattr(app, "raw_genre_list", []))),
        ).pack(anchor="e", padx=8, pady=(0, 6))

        map_box = ttk.LabelFrame(frame, text="Paste JSON Mapping Here")
        map_box.pack(fill="both", expand=True, padx=10, pady=(0, 10))
        app.text_map = ScrolledText(map_box, width=50, height=10)
        app.text_map.pack(fill="both", expand=True, padx=8, pady=6)

        init_status = tk.StringVar(
            value="Paste JSON and initialize to rewrite library genres."
        )
        apply_status = tk.StringVar(
            value="Apply a saved or pasted mapping to embedded genres."
        )

        btn_frame = ttk.Frame(map_box)
        btn_frame.pack(fill="x", padx=8, pady=(0, 6))
        init_btn = ttk.Button(btn_frame, text="Initialize Normalizer")
        init_btn.pack(side="left")
        save_btn = ttk.Button(btn_frame, text="Save Mapping", command=app.apply_mapping)
        save_btn.pack(side="left", padx=(6, 0))
        apply_btn = ttk.Button(btn_frame, text="Apply To Songs")
<<<<<<< HEAD
        apply_btn.pack(side="left", padx=(6, 0))

        status_col = ttk.Frame(map_box)
        status_col.pack(fill="x", padx=8, pady=(0, 6))
=======
        apply_btn.pack(side="right")
        status_col = ttk.Frame(btn_frame)
        status_col.pack(side="left", padx=8, expand=True, fill="x")
>>>>>>> 3c29fec7
        ttk.Label(status_col, textvariable=init_status).pack(anchor="w")
        ttk.Label(status_col, textvariable=apply_status).pack(anchor="w")

        def populate_raw_genres(genres: list[str]):
            app.text_raw.configure(state="normal")
            app.text_raw.delete("1.0", "end")
            if genres:
                app.text_raw.insert("1.0", "\n".join(genres))
            else:
                app.text_raw.insert("1.0", "No genres found.")
            app.text_raw.configure(state="disabled")

        def load_existing_mapping():
            if not app.library_path:
                app.text_map.delete("1.0", "end")
                return
            try:
                with open(norm_status.get(), "r", encoding="utf-8") as f:
                    existing = json.load(f)
            except Exception:
                existing = {}
            app.text_map.delete("1.0", "end")
            app.text_map.insert("1.0", json.dumps(existing, indent=2))

        def on_progress(idx, total):
            try:
                prog["value"] = idx
                prog["maximum"] = max(total, 1)
            except Exception:
                pass

        def scan_task(folder: str):
            try:
                app.raw_genre_list = scan_raw_genres(folder, on_progress)
            finally:
                app.after(0, lambda: finish_scan(folder))

        def finish_scan(folder: str):
            scanning.set(False)
            scan_btn.config(state="normal")
            scan_status.set(f"Found {len(getattr(app, 'raw_genre_list', []))} genres.")
            populate_raw_genres(getattr(app, "raw_genre_list", []))
            prog["value"] = prog["maximum"]
            app.mapping_path = os.path.join(folder, ".genre_mapping.json")

        def start_scan():
            folder = app.require_library()
            if not folder or scanning.get():
                return
            files = discover_files(folder)
            if not files:
                messagebox.showinfo("No audio files", "No supported audio found.")
                return
            scanning.set(True)
            scan_status.set("Scanning genres…")
            prog["value"] = 0
            prog["maximum"] = len(files)
            scan_btn.config(state="disabled")
            threading.Thread(target=scan_task, args=(folder,), daemon=True).start()

        def finish_init(changed: int, total: int):
            init_status.set(f"Rewrote genres for {changed} of {total} files.")
            init_btn.config(state="normal")
            save_btn.config(state="normal" if app.library_path else "disabled")
            apply_btn.config(state="normal" if app.library_path else "disabled")
            scan_btn.config(state="normal" if app.library_path else "disabled")
            if getattr(app, "raw_genre_list", None):
                populate_raw_genres(app.raw_genre_list)

        def start_init():
            if not app.library_path:
                messagebox.showwarning("No Library", "Select a library to initialize.")
                return
            raw_json = app.text_map.get("1.0", "end").strip()
            if not raw_json:
                messagebox.showwarning(
                    "No JSON Provided", "Paste JSON mapping from the assistant first."
                )
                return
            try:
                mapping = json.loads(raw_json)
            except json.JSONDecodeError as exc:
                messagebox.showerror("Invalid JSON", str(exc))
                return

            init_status.set("Initializing and rewriting genres…")
            init_btn.config(state="disabled")
            save_btn.config(state="disabled")
            apply_btn.config(state="disabled")
            scan_btn.config(state="disabled")
            prog["value"] = 0

            def worker():
                try:
                    changed, total = app.initialize_genre_normalizer(
                        mapping, on_progress
                    )
                except Exception as exc:
                    app.after(
                        0,
                        lambda: messagebox.showerror(
                            "Initialization Failed", str(exc)
                        ),
                    )
                    app.after(0, lambda: finish_init(0, 0))
                    return
                app.after(0, lambda: finish_init(changed, total))

            threading.Thread(target=worker, daemon=True).start()

        scan_btn.config(command=start_scan)
        init_btn.config(command=start_init)

        def finish_apply(changed: int, total: int):
            apply_status.set(f"Applied mapping to {changed} of {total} files.")
            init_btn.config(state="normal" if app.library_path else "disabled")
            save_btn.config(state="normal" if app.library_path else "disabled")
            apply_btn.config(state="normal" if app.library_path else "disabled")
            scan_btn.config(state="normal" if app.library_path else "disabled")
            if getattr(app, "raw_genre_list", None):
                populate_raw_genres(app.raw_genre_list)

        def start_apply():
            if not app.library_path:
                messagebox.showwarning("No Library", "Select a library to apply mappings.")
                return
            raw_json = app.text_map.get("1.0", "end").strip()
            if not raw_json:
                messagebox.showwarning(
                    "No JSON Provided", "Paste JSON mapping from the assistant first."
                )
                return
            try:
                mapping = json.loads(raw_json)
            except json.JSONDecodeError as exc:
                messagebox.showerror("Invalid JSON", str(exc))
                return

            apply_status.set("Applying mapping to songs…")
            init_btn.config(state="disabled")
            save_btn.config(state="disabled")
            apply_btn.config(state="disabled")
            scan_btn.config(state="disabled")
            prog["value"] = 0

            def worker():
                try:
                    changed, total = app.initialize_genre_normalizer(
                        mapping, on_progress
                    )
                except Exception as exc:
                    app.after(
                        0,
                        lambda: messagebox.showerror("Apply Failed", str(exc)),
                    )
                    app.after(0, lambda: finish_apply(0, 0))
                    return
                app.after(0, lambda: finish_apply(changed, total))

            threading.Thread(target=worker, daemon=True).start()

        apply_btn.config(command=start_apply)

        def refresh_panel():
            update_controls()
            if getattr(app, "raw_genre_list", None):
                populate_raw_genres(app.raw_genre_list)
            load_existing_mapping()

        frame.refresh_cluster_panel = refresh_panel
        refresh_panel()
        return frame
    elif name == "Tempo/Energy Buckets":
        lib_var = tk.StringVar(value=app.library_path or "No library selected")
        dep_status = tk.StringVar()
        progress_var = tk.StringVar(value="Waiting to start")
        running = tk.BooleanVar(value=False)
        total_tracks = 0
        playlists_dir: str | None = None
        bucket_result: dict | None = None
        bucket_tracks: dict[tuple[str, str], list[str]] = {}
        q: queue.Queue = queue.Queue()
        cancel_event = threading.Event()
        engine_var = getattr(app, "feature_engine_var", tk.StringVar(value="librosa"))
        app.feature_engine_var = engine_var

        def open_path(path: str) -> None:
            if not path:
                return
            try:
                if sys.platform == "win32":
                    os.startfile(path)  # type: ignore[attr-defined]
                elif sys.platform == "darwin":
                    subprocess.run(["open", path], check=False)
                else:
                    subprocess.run(["xdg-open", path], check=False)
            except Exception as exc:  # pragma: no cover - OS interaction
                messagebox.showerror("Open File", f"Could not open {path}: {exc}")

        def open_instructions(_evt=None):
            readme = os.path.abspath("README.md")
            webbrowser.open_new(f"file://{readme}")

        def dependencies_ok() -> bool:
            engine = engine_var.get() or "librosa"
            missing = []
            if playlist_engine.np is None:
                missing.append("numpy")
            if engine == "librosa" and playlist_engine.librosa is None:
                missing.append("librosa")
            if engine == "essentia" and playlist_engine.essentia is None:
                missing.append("Essentia")

            essentia_note = (
                "Essentia unavailable; install Essentia to enable the Essentia engine."
                if playlist_engine.essentia is None
                else "Essentia available."
            )

            if missing:
                dep_status.set(
                    f"Missing dependencies for {engine}: "
                    + ", ".join(missing)
                    + f". {essentia_note}"
                )
                return False

            deps = ["numpy", "Essentia" if engine == "essentia" else "librosa"]
            dep_status.set(
                f"Dependencies ready ({', '.join(deps)}). {essentia_note}"
            )
            return True

        def append_log(msg: str) -> None:
            log_box.configure(state="normal")
            log_box.insert("end", msg + "\n")
            log_box.see("end")
            log_box.configure(state="disabled")

        def prompt_save_bucket(bucket_key: tuple[str, str]):
            tracks = bucket_tracks.get(bucket_key)
            if not tracks:
                messagebox.showinfo(
                    "Save Playlist",
                    "No tracks available for this bucket yet.",
                )
                return

            playlists_root = playlists_dir or app.library_path or os.getcwd()
            os.makedirs(playlists_root, exist_ok=True)
            default_name = f"{bucket_key[0]}_{bucket_key[1]}.m3u"
            chosen = filedialog.asksaveasfilename(
                parent=frame,
                title="Save Bucket Playlist As",
                defaultextension=".m3u",
                initialdir=playlists_root,
                initialfile=default_name,
                filetypes=[("M3U Playlist", "*.m3u"), ("All Files", "*.*")],
            )
            if not chosen:
                return

            try:
                write_playlist(tracks, chosen)
            except Exception as exc:
                messagebox.showerror("Save Playlist", f"Could not save playlist: {exc}")
                return

            messagebox.showinfo("Playlist Saved", f"Playlist saved to {chosen}")
            open_path(os.path.dirname(chosen))

        def preview_bucket(bucket_key: tuple[str, str]) -> None:
            tracks = bucket_tracks.get(bucket_key)
            if not tracks:
                messagebox.showinfo(
                    "Playlist Preview", "No tracks available for this bucket yet."
                )
                return

            app.preview_tracks_in_player(
                tracks, f"{bucket_key[0].title()} / {bucket_key[1].title()}"
            )

        def render_stats(result: dict | None):
            nonlocal bucket_result, bucket_tracks
            bucket_result = result
            bucket_tracks = (result or {}).get("buckets", {}) if isinstance(result, dict) else {}
            stats = (result or {}).get("stats") if isinstance(result, dict) else None
            for child in stats_rows.winfo_children():
                child.destroy()
            if not stats:
                ttk.Label(stats_rows, text="No playlists generated yet.").pack(
                    anchor="w", padx=5, pady=5
                )
                return
            header = ttk.Frame(stats_rows)
            header.pack(fill="x", padx=5, pady=(0, 4))
            ttk.Label(header, text="Tempo", width=10).pack(side="left")
            ttk.Label(header, text="Energy", width=10).pack(side="left")
            ttk.Label(header, text="Tracks", width=8).pack(side="left")
            ttk.Label(header, text="Playlist").pack(side="left", padx=(10, 0))
            for (tb, eb), info in sorted(stats.items()):
                row = ttk.Frame(stats_rows)
                row.pack(fill="x", padx=5, pady=2)
                ttk.Label(row, text=tb.title(), width=10).pack(side="left")
                ttk.Label(row, text=eb.title(), width=10).pack(side="left")
                ttk.Label(row, text=str(info.get("count", 0)), width=8).pack(side="left")
                playlist_path = info.get("playlist", "")
                ttk.Label(row, text=os.path.basename(playlist_path)).pack(
                    side="left", padx=(10, 5)
                )
                ttk.Button(
                    row,
                    text="Open",
                    command=lambda key=(tb, eb): preview_bucket(key),
                ).pack(side="left", padx=(0, 5))
                ttk.Button(
                    row,
                    text="Save As…",
                    command=lambda key=(tb, eb): prompt_save_bucket(key),
                ).pack(side="left")

        def update_controls():
            lib_var.set(app.library_path or "No library selected")
            ready = bool(app.library_path) and dependencies_ok() and not running.get()
            run_btn.config(state="normal" if ready else "disabled")
            cancel_btn.config(state="normal" if running.get() else "disabled")

        engine_var.trace_add("write", lambda *_: update_controls())

        def start_run():
            nonlocal total_tracks, playlists_dir
            if running.get():
                return
            path = app.require_library()
            if not path:
                return
            if not dependencies_ok():
                messagebox.showerror("Missing Dependencies", dep_status.get())
                return
            engine = engine_var.get() or "librosa"
            tracks = gather_tracks(path, getattr(app, "folder_filter", None))
            if not tracks:
                messagebox.showinfo("No Tracks", "No audio files found in the library.")
                return
            total_tracks = len(tracks)
            playlists_dir = os.path.join(path, "Playlists")
            cancel_event.clear()
            running.set(True)
            progress["value"] = 0
            progress["maximum"] = total_tracks
            progress_var.set(f"0/{total_tracks} processed")
            log_box.configure(state="normal")
            log_box.delete("1.0", "end")
            log_box.configure(state="disabled")
            append_log(f"Found {total_tracks} tracks. Generating tempo/energy buckets…")
            render_stats(None)
            update_controls()

            def worker():
                try:
                    result = bucket_by_tempo_energy(
                        tracks,
                        path,
                        log_callback=lambda m: q.put(("log", m)),
                        progress_callback=lambda c: q.put(("progress", c)),
                        cancel_event=cancel_event,
                        engine=engine,
                    )
                    q.put(("done", result))
                except Exception as exc:  # pragma: no cover - UI surface only
                    q.put(("error", str(exc)))

            threading.Thread(target=worker, daemon=True).start()
            poll_queue()

        def poll_queue():
            try:
                while True:
                    tag, payload = q.get_nowait()
                    if tag == "log":
                        append_log(payload)
                    elif tag == "progress":
                        progress["value"] = payload
                        progress_var.set(f"{payload}/{total_tracks} processed")
                    elif tag == "done":
                        running.set(False)
                        render_stats(payload)
                        status = (
                            "Cancelled"
                            if payload.get("cancelled")
                            else "Completed"
                        )
                        progress_var.set(
                            f"{status} – processed {payload.get('processed')} of {payload.get('total')} tracks"
                        )
                        update_controls()
                    elif tag == "error":
                        running.set(False)
                        update_controls()
                        progress_var.set("Error during bucket generation")
                        messagebox.showerror("Bucket Error", payload)
            except queue.Empty:
                pass
            if running.get():
                frame.after(200, poll_queue)

        canvas = tk.Canvas(frame)
        scrollbar = ttk.Scrollbar(frame, orient="vertical", command=canvas.yview)
        content = ttk.Frame(canvas)

        content.bind(
            "<Configure>",
            lambda e: canvas.configure(scrollregion=canvas.bbox("all")),
        )
        content_window = canvas.create_window((0, 0), window=content, anchor="nw")
        canvas.bind(
            "<Configure>",
            lambda e: canvas.itemconfigure(content_window, width=e.width),
        )
        canvas.configure(yscrollcommand=scrollbar.set)

        canvas.pack(side="left", fill="both", expand=True)
        scrollbar.pack(side="right", fill="y")

        info = ttk.LabelFrame(content, text="Tempo/Energy Buckets")
        info.pack(fill="x", padx=10, pady=(5, 10))
        ttk.Label(info, textvariable=lib_var).pack(anchor="w", padx=5, pady=(5, 0))
        ttk.Label(info, textvariable=dep_status, wraplength=360).pack(
            anchor="w", padx=5, pady=2
        )
        engine_frame = ttk.LabelFrame(info, text="Tempo Engine")
        engine_frame.pack(fill="x", padx=5, pady=(2, 5))
        ttk.Radiobutton(
            engine_frame,
            text="Librosa (default)",
            variable=engine_var,
            value="librosa",
            command=update_controls,
        ).pack(anchor="w", padx=5, pady=(2, 0))
        ttk.Radiobutton(
            engine_frame,
            text="Essentia",
            variable=engine_var,
            value="essentia",
            command=update_controls,
        ).pack(anchor="w", padx=5, pady=(0, 2))
        link = ttk.Label(
            info,
            text="View installation instructions",
            foreground="blue",
            cursor="hand2",
        )
        link.pack(anchor="w", padx=5, pady=(0, 5))
        link.bind("<Button-1>", open_instructions)

        controls = ttk.Frame(content)
        controls.pack(fill="x", padx=10)
        run_btn = ttk.Button(controls, text="Generate Buckets", command=start_run)
        run_btn.pack(side="left")
        cancel_btn = ttk.Button(
            controls, text="Cancel", command=cancel_event.set, state="disabled"
        )
        cancel_btn.pack(side="left", padx=(5, 0))
        ttk.Button(
            controls,
            text="Refresh Library Path",
            command=update_controls,
        ).pack(side="right")

        progress = ttk.Progressbar(content, mode="determinate")
        progress.pack(fill="x", padx=10, pady=(10, 0))
        ttk.Label(content, textvariable=progress_var).pack(anchor="w", padx=12)

        log_group = ttk.LabelFrame(content, text="Run Log")
        log_group.pack(fill="both", expand=False, padx=10, pady=(10, 0))
        log_box = ScrolledText(log_group, height=8, state="disabled")
        log_box.pack(fill="both", expand=True, padx=5, pady=5)

        stats_group = ttk.LabelFrame(content, text="Bucket Summary")
        stats_group.pack(fill="both", expand=True, padx=10, pady=(10, 10))
        stats_rows = ttk.Frame(stats_group)
        stats_rows.pack(fill="both", expand=True)

        update_controls()
        render_stats(None)
        return frame
    elif name == "Auto-DJ":
        sel = tk.StringVar()
        count_var = tk.StringVar(value="20")
        engine_var = getattr(app, "feature_engine_var", tk.StringVar(value="librosa"))
        app.feature_engine_var = engine_var
        playlist_name_var = tk.StringVar(value="Auto DJ Mix")
        playlist_file_var = tk.StringVar(value="autodj.m3u")
        progress_var = tk.StringVar(value="Waiting to start")
        running = tk.BooleanVar(value=False)
        cancel_event = threading.Event()

        def resolve_engine() -> str:
            engine = engine_var.get()
            cluster_cfg = getattr(app, "cluster_params", {}) or {}
            if not engine:
                engine = cluster_cfg.get("feature_engine") or cluster_cfg.get("engine")
            if engine in (None, "", "serial", "parallel"):
                engine = "librosa"
            return engine

        def open_path(path: str) -> None:
            if not path:
                return
            try:
                if sys.platform == "win32":
                    os.startfile(path)  # type: ignore[attr-defined]
                elif sys.platform == "darwin":
                    subprocess.run(["open", path], check=False)
                else:
                    subprocess.run(["xdg-open", path], check=False)
            except Exception as exc:  # pragma: no cover - OS interaction
                messagebox.showerror("Open File", f"Could not open {path}: {exc}")

        def browse():
            f = filedialog.askopenfilename()
            if f:
                sel.set(f)

        def append_log(msg: str) -> None:
            def _append() -> None:
                app._log(msg)
                log_box.configure(state="normal")
                log_box.insert("end", msg + "\n")
                log_box.see("end")
                log_box.configure(state="disabled")

            app.after(0, _append)

        def set_progress(value: int, maximum: int, message: str | None = None) -> None:
            def _update() -> None:
                progress["maximum"] = max(1, maximum)
                progress["value"] = value
                if message:
                    progress_var.set(message)

            app.after(0, _update)

        def reset_ui(status: str) -> None:
            running.set(False)
            cancel_event.clear()
            progress["value"] = 0
            progress_var.set(status)
            generate_btn.config(state="normal")
            cancel_btn.config(state="disabled")

        def cancel_generation() -> None:
            cancel_event.set()
            append_log("⚠ Cancelling Auto-DJ run…")
            progress_var.set("Cancelling…")
            cancel_btn.config(state="disabled")

        def generate():
            if running.get():
                return
            path = app.require_library()
            if not path or not sel.get():
                messagebox.showerror("Error", "Select a library and track")
                return
            try:
                n = int(count_var.get())
            except ValueError:
                messagebox.showerror("Error", "Invalid count")
                return

            playlist_name = playlist_name_var.get().strip() or "Auto DJ Mix"
            filename = playlist_file_var.get().strip() or "autodj.m3u"
            if not filename.lower().endswith(".m3u"):
                filename += ".m3u"

            app.show_log_tab()
            running.set(True)
            cancel_event.clear()
            generate_btn.config(state="disabled")
            cancel_btn.config(state="normal")
            progress_var.set("Gathering tracks…")
            log_box.configure(state="normal")
            log_box.delete("1.0", "end")
            log_box.configure(state="disabled")

            def worker() -> None:
                try:
                    append_log("→ Gathering tracks from library…")
                    tracks = gather_tracks(path)
                    if cancel_event.is_set():
                        raise IndexCancelled()
                    if not tracks:
                        raise RuntimeError("No tracks found in library")
                    if sel.get() not in tracks:
                        raise RuntimeError("Selected start track is not in the library")

                    engine = resolve_engine()

                    def progress_cb(current: int, total: int, message: str | None = None):
                        set_progress(current, total, message)

                    append_log(
                        f"→ Generating {playlist_name} with {n} songs using {engine} features"
                    )
                    order = autodj_playlist(
                        sel.get(),
                        tracks,
                        n,
                        log_callback=append_log,
                        engine=engine,
                        progress_callback=progress_cb,
                        cancel_event=cancel_event,
                    )
                    if cancel_event.is_set():
                        raise IndexCancelled()

                    outfile = os.path.join(path, "Playlists", filename)
                    write_playlist(order, outfile)
                    append_log(f"✓ {playlist_name} written to {outfile}")
                    set_progress(len(order), max(len(order), 1), "Complete")
                    app.after(
                        0,
                        lambda: messagebox.showinfo(
                            "Playlist", f"{playlist_name} written to {outfile}"
                        ),
                    )
                    app.after(0, lambda: open_path(os.path.dirname(outfile)))
                except IndexCancelled:
                    append_log("✖ Auto-DJ cancelled.")
                    app.after(0, lambda: progress_var.set("Cancelled"))
                except Exception as exc:
                    append_log(f"✖ Error during Auto-DJ: {exc}")
                    app.after(0, lambda: messagebox.showerror("Playlist", str(exc)))
                finally:
                    app.after(0, lambda: reset_ui("Ready"))

            threading.Thread(target=worker, daemon=True).start()

        row = ttk.LabelFrame(frame, text="Auto-DJ Settings")
        row.pack(fill="x", padx=10, pady=(10, 5))
        path_row = ttk.Frame(row)
        path_row.pack(fill="x", pady=5)
        ttk.Label(path_row, text="Start track:").pack(side="left")
        tk.Entry(path_row, textvariable=sel, width=40).pack(side="left", padx=(5, 0))
        ttk.Button(path_row, text="Browse", command=browse).pack(side="left", padx=5)

        controls_row = ttk.Frame(row)
        controls_row.pack(fill="x", pady=5)
        ttk.Label(controls_row, text="Songs:").pack(side="left")
        ttk.Entry(controls_row, textvariable=count_var, width=5).pack(side="left", padx=(5, 10))
        ttk.Label(controls_row, text="Playlist name:").pack(side="left")
        ttk.Entry(controls_row, textvariable=playlist_name_var, width=20).pack(
            side="left", padx=(5, 10)
        )
        ttk.Label(controls_row, text="File name:").pack(side="left")
        ttk.Entry(controls_row, textvariable=playlist_file_var, width=18).pack(
            side="left", padx=(5, 10)
        )
        ttk.Label(controls_row, text="Engine:").pack(side="left")
        ttk.Combobox(
            controls_row,
            textvariable=engine_var,
            values=["librosa", "essentia"],
            width=10,
            state="readonly",
        ).pack(side="left")

        action_row = ttk.Frame(row)
        action_row.pack(fill="x", pady=(5, 0))
        generate_btn = ttk.Button(action_row, text="Generate", command=generate)
        generate_btn.pack(side="left")
        cancel_btn = ttk.Button(
            action_row, text="Cancel", command=cancel_generation, state="disabled"
        )
        cancel_btn.pack(side="left", padx=5)

        progress = ttk.Progressbar(frame, mode="determinate")
        progress.pack(fill="x", padx=10, pady=(5, 0))
        ttk.Label(frame, textvariable=progress_var).pack(anchor="w", padx=12)

        log_group = ttk.LabelFrame(frame, text="Auto-DJ Log")
        log_group.pack(fill="both", expand=True, padx=10, pady=(5, 10))
        log_box = ScrolledText(log_group, height=8, state="disabled")
        log_box.pack(fill="both", expand=True, padx=5, pady=5)

        reset_ui("Ready")
        return frame
    else:
        ttk.Label(frame, text=f"{name} panel coming soon…").pack(padx=10, pady=10)
        return frame

    # Container ensures the graph resizes while keeping controls visible
    container = ttk.Frame(frame)
    container.pack(fill="both", expand=True)
    container.rowconfigure(0, weight=1)
    container.columnconfigure(0, weight=1)
    container.columnconfigure(1, weight=0)

    graph_area = ttk.Frame(container)
    graph_area.grid(row=0, column=0, sticky="nsew")
    graph_area.rowconfigure(0, weight=1)
    graph_area.columnconfigure(0, weight=1)

    # Keep the controls outside the graph container so they remain visible
    # while the graph refreshes.
    graph_stack = ttk.Frame(graph_area)
    graph_stack.grid(row=0, column=0, sticky="nsew")
    graph_stack.rowconfigure(0, weight=1)
    graph_stack.columnconfigure(0, weight=1)

    panel: ClusterGraphPanel | None = None

    message_var = tk.StringVar(value="")
    banner_var = tk.StringVar(value="")
    press_counter = 0

    def _set_message(text: str) -> None:
        message_var.set(text)

    def _clear_message(event: tk.Event | None = None) -> None:  # type: ignore[name-defined]
        message_var.set("")

    def _message_action(text: str, action: Callable[[], Any]) -> Callable[[], Any]:
        def wrapped() -> Any:
            _set_message(text)
            return action()

        return wrapped

    def _right_panel_action(action: Callable[[], Any] | None) -> Callable[[], Any]:
        def wrapped() -> Any:
            nonlocal press_counter
            press_counter += 1
            banner_var.set(str(press_counter))
            if action is not None:
                return action()

        return wrapped

    frame.bind_all("<Escape>", _clear_message)

    side_tools = ttk.Frame(container)
    side_tools.grid(row=0, column=1, rowspan=3, sticky="ns", padx=(10, 0))
    side_tools.columnconfigure(0, weight=1)
    side_tools.rowconfigure(3, weight=1)

    # Keep the control column stable while the graph updates
    side_tools.update_idletasks()
    container.columnconfigure(1, minsize=side_tools.winfo_reqwidth())

    control_banner = ttk.Frame(side_tools)
    control_banner.grid(row=0, column=0, sticky="ew", pady=(0, 10))
    control_banner.columnconfigure(1, weight=1)

    run_btn = ttk.Button(
        control_banner,
        text="Run Clusters",
        command=_right_panel_action(
            _message_action(
                "Running clustering will refresh your groups based on the current settings.",
                lambda: app.cluster_playlists_dialog(params["method"]),
            )
        ),
    )
    run_btn.grid(row=0, column=0, padx=5, pady=5, sticky="ew")

    status = ttk.Label(control_banner)
    status.grid(row=0, column=1, padx=5, pady=5, sticky="w")

    playlist_btn = ttk.Button(
        side_tools,
        text="Current Playlists",
        command=_right_panel_action(
            _message_action(
                "Listing the playlists you already have for quick review.",
                lambda: panel and panel.show_current_playlists(),
            )
        ),
    )
    playlist_btn.grid(row=1, column=0, sticky="ew", pady=(0, 10))

    cluster_box = ttk.LabelFrame(side_tools, text="Cluster Loader")
    cluster_box.grid(row=2, column=0, sticky="nsew", pady=(0, 10))
    cluster_box.columnconfigure(1, weight=1)

    ttk.Label(cluster_box, text="Pick cluster:").grid(
        row=0, column=0, sticky="w", padx=5, pady=(5, 2)
    )
    cluster_select_var = tk.StringVar()
    cluster_combo = ttk.Combobox(
        cluster_box,
        textvariable=cluster_select_var,
        width=10,
    )
    cluster_combo.grid(row=0, column=1, sticky="ew", padx=5, pady=(5, 2))

    ttk.Label(cluster_box, text="Or enter #:").grid(
        row=1, column=0, sticky="w", padx=5, pady=(0, 2)
    )
    manual_cluster_var = tk.StringVar()
    manual_entry = ttk.Entry(
        cluster_box,
        textvariable=manual_cluster_var,
        width=10,
    )
    manual_entry.grid(row=1, column=1, sticky="ew", padx=5, pady=(0, 2))

    def _load_cluster():
        _set_message("Loading the selected cluster and preparing lasso controls.")
        if panel is None:
            return
        choice = manual_cluster_var.get().strip() or cluster_select_var.get().strip()
        if not choice:
            messagebox.showinfo("Clusters", "Choose a cluster first.")
            return
        try:
            cid = int(choice)
        except ValueError:
            messagebox.showinfo("Clusters", f"{choice} is not a valid number")
            return
        panel.load_cluster(cid)

    load_btn = ttk.Button(
        cluster_box,
        text="Load Cluster",
        command=_right_panel_action(_load_cluster),
    )
    load_btn.grid(row=2, column=0, columnspan=2, sticky="ew", padx=5, pady=(0, 5))

    temp_status_var = tk.StringVar(value="Clusters available: 0")
    ttk.Label(cluster_box, textvariable=temp_status_var).grid(
        row=3, column=0, columnspan=2, sticky="w", padx=5, pady=(0, 5)
    )

    temp_box = ttk.LabelFrame(side_tools, text="Temporary Playlist")
    temp_box.grid(row=3, column=0, sticky="nsew")
    temp_box.columnconfigure(0, weight=1)
    temp_box.rowconfigure(0, weight=1)

    list_frame = ttk.Frame(temp_box)
    list_frame.grid(row=0, column=0, sticky="nsew", padx=5, pady=5)
    list_frame.columnconfigure(0, weight=1)

    temp_scroll = ttk.Scrollbar(list_frame, orient="vertical")
    temp_listbox = tk.Listbox(
        list_frame,
        height=12,
        selectmode="extended",
        yscrollcommand=temp_scroll.set,
    )
    temp_listbox.pack(side="left", fill="both", expand=True)
    temp_scroll.config(command=temp_listbox.yview)
    temp_scroll.pack(side="right", fill="y")

    show_all_btn = ttk.Button(
        temp_box,
        text="Show All",
        command=_right_panel_action(
            _message_action(
                "Highlighting all songs currently in the temporary playlist.",
                lambda: panel and panel.highlight_temp_playlist(),
            )
        ),
    )
    show_all_btn.grid(row=1, column=0, sticky="ew", padx=5, pady=(0, 5))

    add_highlight_btn = ttk.Button(
        temp_box,
        text="Add Highlighted Songs",
        command=_right_panel_action(
            _message_action(
                "Enable lasso mode to add the highlighted graph selection to the temp playlist.",
                lambda: panel and panel.begin_add_highlight_flow(),
            )
        ),
    )
    add_highlight_btn.grid(row=2, column=0, sticky="ew", padx=5, pady=(0, 5))

    temp_remove_btn = ttk.Button(
        temp_box,
        text="Remove Selected",
        command=_right_panel_action(
            _message_action(
                "Removing the selected songs from the temporary playlist.",
                lambda: panel and panel.remove_selected_from_temp(),
            )
        ),
    )
    temp_remove_btn.grid(row=3, column=0, sticky="ew", padx=5, pady=(0, 5))

    create_playlist_btn = ttk.Button(
        temp_box,
        text="Create Playlist",
        command=_right_panel_action(
            _message_action(
                "Saving the current temporary playlist as a new playlist.",
                lambda: panel and panel.create_temp_playlist(),
            )
        ),
    )
    create_playlist_btn.grid(row=4, column=0, sticky="ew", padx=5, pady=(0, 5))

    ttk.Separator(container, orient="horizontal").grid(row=1, column=0, sticky="ew")

    btn_frame = ttk.Frame(container)
    btn_frame.grid(row=2, column=0, sticky="ew", pady=5)

    lasso_var = tk.BooleanVar(value=False)

    lasso_btn = ttk.Checkbutton(
        btn_frame,
        text=(
            "To begin, press the \"Run Clusters\" button, select library folders, "
            "and run. You'll then see the music visually."
        ),
        variable=lasso_var,
        command=_message_action(
            "Toggling lasso mode for manual graph selection.",
            lambda: panel and panel.toggle_lasso(),
        ),
    )
    lasso_btn.pack(side="left")

    placeholder: ttk.Label | None = None

    def _sync_cluster_controls(cluster_ready: bool, running: bool) -> None:
        ready = cluster_ready and panel is not None
        state = "normal" if ready and not running else "disabled"

        for widget in (
            playlist_btn,
            cluster_combo,
            manual_entry,
            load_btn,
            temp_listbox,
            show_all_btn,
            add_highlight_btn,
            temp_remove_btn,
            create_playlist_btn,
            lasso_btn,
        ):
            widget.config(state=state)

        run_btn.state(["disabled"] if running else ["!disabled"])

        if running:
            status.config(text="Clustering in progress…")
        elif not ready:
            status.config(text="Run clustering once first")
        else:
            status.config(text="Clusters loaded")

    def _ensure_placeholder(message: str) -> ttk.Label:
        nonlocal placeholder

        if placeholder is None:
            placeholder = ttk.Label(graph_stack, anchor="center")
            placeholder.grid(row=0, column=0, sticky="nsew")
        placeholder.configure(text=message)
        placeholder.lift()
        return placeholder

    def refresh_cluster_panel():
        nonlocal panel, cluster_manager, cluster_data

        cluster_data = getattr(app, "cluster_data", None)
        cluster_manager = getattr(app, "cluster_manager", None)
        if cluster_data is None:
            tracks_local = features_local = None
        else:
            tracks_local, features_local = cluster_data
            if cluster_manager is None or getattr(cluster_manager, "tracks", None) != tracks_local:
                app.cluster_manager = ClusterComputationManager(
                    tracks_local, features_local, app._log
                )
                cluster_manager = app.cluster_manager

        cluster_generation_running = getattr(app, "cluster_generation_running", False)
        cluster_ready = cluster_manager is not None and cluster_data is not None

        if panel is not None and cluster_manager is not None and panel.cluster_manager != cluster_manager:
            panel.destroy()
            panel = None

        if cluster_generation_running:
            _ensure_placeholder("Clustering in progress…")
            if panel is not None:
                panel.grid()
            _sync_cluster_controls(False, True)
            return

        if not cluster_ready:
            _ensure_placeholder("Run clustering once first")
            if panel is not None:
                panel.grid()
            _sync_cluster_controls(False, False)
            return

        if placeholder is not None:
            placeholder.grid_remove()

        if panel is None:
            X, X2 = cluster_manager.get_projection()

            panel = ClusterGraphPanel(
                graph_stack,
                tracks_local,
                X,
                X2,
                cluster_func=km_func,
                cluster_params=params,
                cluster_manager=cluster_manager,
                algo_key=algo_key,
                library_path=app.library_path,
                log_callback=app._log,
            )

            panel.cluster_select_var = cluster_select_var
            panel.cluster_combo = cluster_combo
            panel.manual_cluster_var = manual_cluster_var
            panel.temp_status_var = temp_status_var
            panel.temp_listbox = temp_listbox
            panel.temp_remove_btn = temp_remove_btn
            panel.lasso_var = lasso_var
            panel.lasso_btn = lasso_btn

            hover_panel = ttk.Frame(panel, relief="solid", borderwidth=1)
            art_lbl = tk.Label(hover_panel)
            art_lbl.pack(side="left")
            text_frame = ttk.Frame(hover_panel)
            text_frame.pack(side="left", padx=5)
            title_lbl = ttk.Label(text_frame, font=("TkDefaultFont", 10, "bold"))
            title_lbl.pack(anchor="w")
            artist_lbl = ttk.Label(text_frame, font=("TkDefaultFont", 8))
            artist_lbl.pack(anchor="w")
            hover_panel.place(relx=1.0, rely=1.0, anchor="se", x=-10, y=-10)
            hover_panel.place_forget()

            panel.setup_hover(hover_panel, art_lbl, title_lbl, artist_lbl)

            def _handle_resize(event):
                if panel is not None:
                    panel.on_resize(event.width, event.height)

            graph_stack.bind("<Configure>", _handle_resize, add="+")
            panel.grid(row=0, column=0, sticky="nsew", pady=(0, 5))
            graph_stack.after_idle(
                lambda: panel.on_resize(graph_stack.winfo_width(), graph_stack.winfo_height())
            )
        else:
            panel.grid()

        # Keep panel state in sync with the latest clustering run
        panel.cluster_params = params
        panel.cluster_manager = cluster_manager

        panel.refresh_control_states()
        panel._refresh_cluster_options()
        _sync_cluster_controls(True, False)

    refresh_cluster_panel()

    frame.refresh_cluster_panel = refresh_cluster_panel  # type: ignore[attr-defined]

    return frame


class Tooltip:
    """Simple hover tooltip displaying dynamic text."""

    def __init__(self, widget: tk.Widget, text_func: Callable[[], str]):
        self.widget = widget
        self.text_func = text_func
        self.tipwindow: tk.Toplevel | None = None
        widget.bind("<Enter>", self._show)
        widget.bind("<Leave>", self._hide)

    def _show(self, _=None) -> None:
        text = self.text_func()
        if self.tipwindow or not text:
            return
        x = self.widget.winfo_rootx() + 20
        y = self.widget.winfo_rooty() + self.widget.winfo_height() + 1
        self.tipwindow = tw = tk.Toplevel(self.widget)
        tw.wm_overrideredirect(True)
        tw.wm_geometry(f"+{x}+{y}")
        ttk.Label(
            tw, text=text, background="#ffffe0", relief="solid", borderwidth=1
        ).pack()

    def _hide(self, _=None) -> None:
        if self.tipwindow:
            self.tipwindow.destroy()
            self.tipwindow = None


class ProgressDialog(tk.Toplevel):
    def __init__(self, parent, total, title="Working…"):
        super().__init__(parent)
        self.title(title)
        self.grab_set()
        self.resizable(False, False)

        tk.Label(self, text="Scanning files, please wait…").pack(padx=10, pady=(10, 0))
        self.pb = ttk.Progressbar(
            self,
            orient="horizontal",
            length=300,
            mode="determinate",
            maximum=total,
        )
        self.pb.pack(padx=10, pady=10)

        self.protocol("WM_DELETE_WINDOW", lambda: None)
        self.update()

    def update_progress(self, value):
        self.pb["value"] = value
        self.update_idletasks()


class ScanProgressWindow(tk.Toplevel):
    """Non-modal window showing scan progress and logs."""

    def __init__(self, parent: tk.Widget, cancel_event: threading.Event):
        super().__init__(parent)
        self.title("Scanning…")
        self.cancel_event = cancel_event
        self.resizable(True, True)
        self.transient(parent)

        self.progress = ttk.Progressbar(self, mode="indeterminate")
        self.progress.pack(fill="x", padx=10, pady=(10, 0))
        self.progress.start()

        self.log_widget = ScrolledText(self, width=60, height=15, state="disabled")
        self.log_widget.pack(padx=10, pady=10, fill="both", expand=True)

        btn = ttk.Button(self, text="Cancel", command=self._on_cancel)
        btn.pack(pady=(0, 10))
        self.protocol("WM_DELETE_WINDOW", self._on_cancel)

    def _on_cancel(self) -> None:
        if messagebox.askyesno("Cancel Scan", "Stop scanning?"):
            self.cancel_event.set()

    # Public method used by background threads
    def update_progress(self, kind: str, current: int, total: int, msg: str) -> None:
        self.after(0, lambda: self._do_update(kind, current, total, msg))

    # Actual UI updates executed on main thread
    def _do_update(self, kind: str, current: int, total: int, msg: str) -> None:
        if kind == "walk":
            if self.progress["mode"] != "indeterminate":
                self.progress.config(mode="indeterminate")
                self.progress.start()
            if msg:
                self._append(f"Scanning: {msg}")
        elif kind == "fp_start":
            if self.progress["mode"] != "determinate":
                self.progress.stop()
                self.progress.config(mode="determinate", maximum=total, value=current - 1)
            self._append(f"Fingerprinting file {current} of {total}\n{msg}")
        elif kind == "fp_end":
            if self.progress["mode"] == "determinate":
                self.progress["value"] = current
        elif kind == "log":
            self._append(msg)
        elif kind == "complete":
            self.progress.stop()
            self._append(f"Completed: {current} duplicate pairs found")

    def _append(self, text: str) -> None:
        self.log_widget.configure(state="normal")
        self.log_widget.insert("end", text + "\n")
        self.log_widget.see("end")
        self.log_widget.configure(state="disabled")

class SoundVaultImporterApp(tk.Tk):
    def __init__(self):
        super().__init__()
        # Auto-detect and apply default DPI scaling
        cfg = load_config()
        width, height = self.winfo_screenwidth(), self.winfo_screenheight()
        default_scale = cfg.get("ui_scale") or (
            1.5 if (width >= 1920 and height >= 1080) else 1.25
        )
        self.current_scale = default_scale
        self.tk.call("tk", "scaling", self.current_scale)
        self.title("SoundVault Importer")
        self.geometry("700x500")

        self.library_path = ""
        self.library_name_var = tk.StringVar(value="No library selected")
        self.library_path_var = tk.StringVar(value="")
        # Folder to run Quality Checker - now always uses library_path
        self.dup_folder_var = tk.StringVar(value="")  # retained for compatibility
        self.library_stats_var = tk.StringVar(value="")
        self.show_all = False
        self.genre_mapping = {}
        self.mapping_path = ""
        self.assistant_plugin = AssistantPlugin()

        # Cached tracks and feature vectors for interactive clustering
        self.cluster_data = None
        self.cluster_manager = None
        self.cluster_generation_running = False
        self.folder_filter = {"include": [], "exclude": []}

        # Shared audio feature/analysis engine selection
        self.feature_engine_var = tk.StringVar(value="librosa")

        # Cached plugin panels to avoid teardown/rebuild churn
        self.plugin_views: dict[str, ttk.Frame] = {}
        self.active_plugin: str | None = None

        # Library Sync state
        self.sync_debug_var = tk.BooleanVar(value=False)
        self.sync_library_var = tk.StringVar(value="")
        self.sync_incoming_var = tk.StringVar(value="")
        self.sync_auto_var = tk.BooleanVar(value=True)
        self.sync_new = []
        self.sync_existing = []
        self.sync_improved = []

        # ── Tag Fixer state ──
        self.tagfix_folder_var = tk.StringVar(value="")
        self.tagfix_ex_no_diff = tk.BooleanVar(value=False)
        self.tagfix_ex_skipped = tk.BooleanVar(value=False)
        self.tagfix_show_all = tk.BooleanVar(value=False)
        self.tf_apply_artist = tk.BooleanVar(value=True)
        self.tf_apply_title = tk.BooleanVar(value=True)
        self.tf_apply_album = tk.BooleanVar(value=False)
        self.tf_apply_genres = tk.BooleanVar(value=False)
        self.tagfix_db_path = ""
        self.tagfix_debug_var = tk.BooleanVar(value=False)
        self.tagfix_api_status = tk.StringVar(value="")

        self.dup_debug_var = tk.BooleanVar(value=False)

        # Distance threshold for duplicate scanning
        dup_thr = cfg.get("duplicate_threshold", 0.03)
        self.fp_threshold_var = tk.DoubleVar(value=dup_thr)
        dup_pref = cfg.get("duplicate_prefix_len", sdf_mod.FP_PREFIX_LEN)
        self.fp_prefix_var = tk.IntVar(value=dup_pref)

        # Quality Checker state
        self._dup_logging = False
        self._preview_thread = None
        self.player_status_var = tk.StringVar(
            value="Select a library to load tracks."
        )
        self.preview_player = VlcPreviewPlayer(
            on_done=lambda: self.after(0, self._preview_finished_ui)
        )
        self.preview_backend_available = self.preview_player.available
        self.preview_backend_error = self.preview_player.availability_error
        if not self.preview_backend_available:
            reason = self.preview_backend_error or "Install python-vlc to enable playback."
            logging.error("Preview backend unavailable: %s", reason)
            self.player_status_var.set(f"Preview disabled: {reason}")
        else:
            logging.info("VLC preview backend initialized")
        self._quality_play_buttons: list[ttk.Button] = []
        self._preview_in_progress = False
        self._player_busy_item: str | None = None
        self._ignore_next_preview_finish = False

        # Player tab state
        self.player_tracks: list[dict[str, str]] = []
        self.player_tree_paths: dict[str, str] = {}
        self.player_tree_rows: dict[str, dict[str, str]] = {}
        self._player_load_thread: threading.Thread | None = None
        self.player_art_image: ImageTk.PhotoImage | None = None
        self.player_search_var = tk.StringVar(value="")
        self.player_temp_playlist: list[str] = []
        self.player_playlist_status_var = tk.StringVar(
            value="No songs in the playlist builder yet."
        )
        self.player_playlist_listbox: tk.Listbox | None = None
        self.player_view_label: str | None = None
        self.player_playlist_mode = False
        self.player_playlist_rows: list[dict[str, str]] = []
        self.player_playlist_tree_paths: dict[str, str] = {}
        self.player_playlist_tree_rows: dict[str, dict[str, str]] = {}
        self.player_playlist_tree: ttk.Treeview | None = None
        self.player_playlist_frame: ttk.Frame | None = None

        # assume ffmpeg is available without performing checks
        self.ffmpeg_available = True

        # theme and scale variables used across rebuilds
        self.style = Style(self)
        default_theme = cfg.get("ui_theme") or self.style.theme_use()
        self.style.theme_use(default_theme)
        self.theme_var = tk.StringVar(value=default_theme)
        self.scale_var = tk.StringVar(value=str(self.current_scale))

        self._configure_treeview_style()

        # Build initial UI
        self.build_ui()
        self.protocol("WM_DELETE_WINDOW", self._on_close)

    def _configure_treeview_style(self):
        """Adjust Treeview row height based on current UI scale."""
        base = 20
        self.style.configure("Treeview", rowheight=int(base * self.current_scale))

    def build_ui(self):
        """Create all menus, frames, and widgets."""
        # Theme selector setup
        themes = self.style.theme_names()

        # ─── Menu Bar ───────────────────────────────────────────────────────
        menubar = tk.Menu(self)
        self.config(menu=menubar)

        file_menu = tk.Menu(menubar, tearoff=False)
        file_menu.add_command(label="Open Library…", command=self.select_library)
        file_menu.add_command(label="Validate Library", command=self.validate_library)
        file_menu.add_separator()
        file_menu.add_command(label="Exit", command=self._on_exit)
        menubar.add_cascade(label="File", menu=file_menu)

        settings_menu = tk.Menu(menubar, tearoff=False)
        settings_menu.add_command(
            label="Metadata Services…", command=self.open_metadata_settings
        )
        menubar.add_cascade(label="Settings", menu=settings_menu)

        tools_menu = tk.Menu(menubar, tearoff=False)
        tools_menu.add_command(label="Fix Tags via AcoustID", command=self.fix_tags_gui)
        tools_menu.add_command(
            label="Generate Library Index…",
            command=lambda: generate_index(self.require_library()),
        )
        tools_menu.add_command(
            label="Playlist Artwork", command=self.open_playlist_artwork_folder
        )
        tools_menu.add_separator()
        tools_menu.add_command(label="Reset Tag-Fix Log", command=self.reset_tagfix_log)
        menubar.add_cascade(label="Tools", menu=tools_menu)

        debug_menu = tk.Menu(menubar, tearoff=False)
        debug_menu.add_command(
            label="Enable Verbose Logging",
            command=lambda: logging.getLogger().setLevel(logging.DEBUG),
        )
        menubar.add_cascade(label="Debug", menu=debug_menu)

        help_menu = tk.Menu(menubar, tearoff=False)
        help_menu.add_command(
            label="View Crash Log…", command=self._view_crash_log
        )
        menubar.add_cascade(label="Help", menu=help_menu)

        # ─── Library Info ───────────────────────────────────────────────────
        top = tk.Frame(self)
        top.pack(fill="x", padx=10, pady=(10, 0))
        tk.Button(top, text="Choose Library…", command=self.select_library).pack(
            side="left"
        )
        tk.Label(top, textvariable=self.library_name_var, anchor="w").pack(
            side="left", padx=(5, 0)
        )
        cb = ttk.Combobox(
            top,
            textvariable=self.theme_var,
            values=themes,
            state="readonly",
            width=20,
        )
        cb.pack(side="right", padx=5)
        cb.bind("<<ComboboxSelected>>", self.on_theme_change)
        scale_choices = ["1.25", "1.5", "1.75", "2.0", "2.25"]
        cb_scale = ttk.Combobox(
            top,
            textvariable=self.scale_var,
            values=scale_choices,
            state="readonly",
            width=5,
        )
        cb_scale.pack(side="right", padx=5)
        cb_scale.bind("<<ComboboxSelected>>", self.on_scale_change)
        tk.Label(self, textvariable=self.library_path_var, anchor="w").pack(
            fill="x", padx=10
        )
        tk.Label(self, textvariable=self.library_stats_var, justify="left").pack(
            anchor="w", padx=10, pady=(0, 10)
        )

        # ─── Output + Help Notebook ─────────────────────────────────────────
        self.notebook = ttk.Notebook(self)
        self.notebook.pack(fill="both", expand=True, padx=10, pady=(0, 10))

        self.log_tab = ttk.Frame(self.notebook)
        self.notebook.add(self.log_tab, text="Log")

        self.output = tk.Text(self.log_tab, wrap="word", state="disabled", height=15)
        self.output.pack(fill="both", expand=True)

        # ─── Indexer Tab ──────────────────────────────────────────────────
        self.indexer_tab = ttk.Frame(self.notebook)
        self.notebook.add(self.indexer_tab, text="Indexer")

        # (Library path now selected via Choose Library… in the main toolbar)
        options = ttk.Frame(self.indexer_tab)
        options.grid(row=0, column=0, columnspan=2, sticky="w")

        self.dry_run_var = tk.BooleanVar(value=True)
        ttk.Checkbutton(options, text="Dry Run", variable=self.dry_run_var).pack(
            side="left"
        )

        self.phase_c_var = tk.BooleanVar(value=False)
        ttk.Checkbutton(
            options, text="Enable Cross-Album Scan (Phase 3)", variable=self.phase_c_var
        ).pack(side="left", padx=(5, 0))

        self.flush_cache_var = tk.BooleanVar(value=False)
        ttk.Checkbutton(
            options, text="Flush Cache", variable=self.flush_cache_var
        ).pack(side="left", padx=(5, 0))

        self.playlists_var = tk.BooleanVar(value=True)
        ttk.Checkbutton(
            options, text="Create Playlists", variable=self.playlists_var
        ).pack(side="left", padx=(5, 0))

        ttk.Label(options, text="Max Workers:").pack(side="left", padx=(5, 0))
        self.worker_var = tk.StringVar(value="")
        ttk.Entry(options, textvariable=self.worker_var, width=4).pack(side="left")

        self.start_indexer_btn = ttk.Button(
            self.indexer_tab, text="Start Indexer", command=self.run_indexer
        )
        self.start_indexer_btn.grid(row=1, column=0, pady=10)
        self.open_not_sorted_btn = ttk.Button(
            self.indexer_tab,
            text="Open 'Not Sorted' Folder",
            command=self.open_not_sorted_folder,
        )
        self.open_not_sorted_btn.grid(row=1, column=1, pady=10)
        self.cancel_indexer_btn = ttk.Button(
            self.indexer_tab,
            text="Cancel",
            command=self.cancel_indexer,
            state="disabled",
        )
        self.cancel_indexer_btn.grid(row=1, column=2, pady=10)

        progress_frame = ttk.Frame(self.indexer_tab)
        progress_frame.grid(row=0, column=2, rowspan=3, padx=10, sticky="nsew")
        progress_frame.columnconfigure(1, weight=1)

        ttk.Label(progress_frame, text="Phase A").grid(row=0, column=0, sticky="e")
        self.phase_a_bar = ttk.Progressbar(
            progress_frame, length=160, mode="determinate", orient="horizontal"
        )
        self.phase_a_bar.grid(row=0, column=1, sticky="ew", pady=2)

        ttk.Label(progress_frame, text="Phase B").grid(row=1, column=0, sticky="e")
        self.phase_b_bar = ttk.Progressbar(
            progress_frame, length=160, mode="determinate", orient="horizontal"
        )
        self.phase_b_bar.grid(row=1, column=1, sticky="ew", pady=2)

        ttk.Label(progress_frame, text="Phase C").grid(row=2, column=0, sticky="e")
        self.phase_c_bar = ttk.Progressbar(
            progress_frame, length=160, mode="determinate", orient="horizontal"
        )
        self.phase_c_bar.grid(row=2, column=1, sticky="ew", pady=2)

        self.status_var = tk.StringVar(value="")
        self._full_status = ""
        status_frame = ttk.Frame(self.indexer_tab, width=400)
        status_frame.grid(row=2, column=0, columnspan=2, sticky="ew")
        status_frame.grid_propagate(False)
        self.status_label = ttk.Label(
            status_frame, textvariable=self.status_var, anchor="w"
        )
        self.status_label.pack(fill="x")
        Tooltip(self.status_label, lambda: self._full_status)

        self.log = ScrolledText(self.indexer_tab, height=10, wrap="word")
        self.log.grid(row=2, column=0, columnspan=3, sticky="nsew", pady=5)
        self.indexer_tab.rowconfigure(3, weight=1)
        self.indexer_tab.columnconfigure((0, 1, 2), weight=1)

        # ─── Playlist Creator Tab ───────────────────────────────────────────
        self.playlist_tab = ttk.Frame(self.notebook)
        self.notebook.add(self.playlist_tab, text="Playlist Creator")

        self.plugin_list = tk.Listbox(
            self.playlist_tab, width=30, exportselection=False
        )
        self.plugin_list.grid(row=0, column=0, sticky="ns")
        for name in [
            "Interactive – KMeans",
            "Interactive – HDBSCAN",
            "Genre Normalizer",
            "Tempo/Energy Buckets",
            "Auto-DJ",
        ]:
            self.plugin_list.insert("end", name)
        self.plugin_list.bind("<<ListboxSelect>>", self.on_plugin_select)

        self.plugin_panel = ttk.Frame(self.playlist_tab)
        self.plugin_panel.grid(row=0, column=1, sticky="nsew", padx=10, pady=10)
        self.playlist_tab.columnconfigure(1, weight=1)
        self.playlist_tab.rowconfigure(0, weight=1)


        # ─── Tag Fixer Tab ────────────────────────────────────────────────
        self.tagfix_tab = ttk.Frame(self.notebook)
        self.notebook.add(self.tagfix_tab, text="Tag Fixer")

        path_frame = ttk.Frame(self.tagfix_tab)
        path_frame.pack(fill="x", padx=10, pady=(10, 5))
        ttk.Entry(path_frame, textvariable=self.tagfix_folder_var).pack(
            side="left", fill="x", expand=True
        )
        ttk.Button(path_frame, text="Browse…", command=self._browse_tagfix_folder).pack(
            side="left", padx=(5, 0)
        )
        ttk.Button(path_frame, text="Scan", command=self.fix_tags_gui).pack(
            side="left", padx=(5, 0)
        )

        opts = ttk.Frame(self.tagfix_tab)
        opts.pack(fill="x", padx=10)
        ttk.Checkbutton(
            opts,
            text="Exclude 'no diff'",
            variable=self.tagfix_ex_no_diff,
            command=self._refresh_tagfix_view,
        ).pack(side="left")
        ttk.Checkbutton(
            opts,
            text="Exclude 'skipped'",
            variable=self.tagfix_ex_skipped,
            command=self._refresh_tagfix_view,
        ).pack(side="left", padx=(5, 0))
        ttk.Checkbutton(
            opts,
            text="Show All",
            variable=self.tagfix_show_all,
            command=self._refresh_tagfix_view,
        ).pack(side="left", padx=(5, 0))
        ttk.Checkbutton(
            opts,
            text="Verbose Debug",
            variable=self.tagfix_debug_var,
        ).pack(side="left", padx=(5, 0))
        api_status = ttk.Frame(opts)
        api_status.pack(side="left", padx=(10, 0))
        self.tagfix_api_indicator = tk.Label(api_status, text="●", fg="#d68a00")
        self.tagfix_api_indicator.pack(side="left")
        ttk.Label(api_status, textvariable=self.tagfix_api_status).pack(
            side="left", padx=(4, 0)
        )

        self.tagfix_progress = ttk.Progressbar(
            self.tagfix_tab, orient="horizontal", mode="determinate"
        )
        self.tagfix_progress.pack(fill="x", padx=10, pady=(5, 5))

        table_container = ttk.Frame(self.tagfix_tab)
        table_container.pack(fill="both", expand=True, padx=10, pady=5)
        vsb = ttk.Scrollbar(table_container, orient="vertical")
        vsb.pack(side="right", fill="y")
        hsb = ttk.Scrollbar(table_container, orient="horizontal")
        hsb.pack(side="bottom", fill="x")

        cols = (
            "File",
            "Score",
            "Old Artist",
            "New Artist",
            "Old Title",
            "New Title",
            "Old Album",
            "New Album",
            "Genres",
            "Suggested Genre",
        )

        self.tagfix_tree = ttk.Treeview(
            table_container,
            columns=cols,
            show="headings",
            yscrollcommand=vsb.set,
            xscrollcommand=hsb.set,
            selectmode="extended",
        )
        vsb.config(command=self.tagfix_tree.yview)
        hsb.config(command=self.tagfix_tree.xview)
        self.tagfix_tree.pack(fill="both", expand=True)
        self._prop_tv = self.tagfix_tree

        for c in cols:
            self.tagfix_tree.heading(
                c,
                text=c,
                command=lambda _c=c: self._sort_tagfix_column(_c, False),
            )
            width = 100
            if c == "File":
                width = 300
            elif c in ("Old Album", "New Album"):
                width = 120
            elif c in ("Genres", "Suggested Genre"):
                width = 150
            self.tagfix_tree.column(c, width=width, anchor="w")

        self.tagfix_tree.tag_configure("perfect", background="white")
        self.tagfix_tree.tag_configure("changed", background="#fff8c6")
        self.tagfix_tree.tag_configure("lowconf", background="#f8d7da")

        self.tagfix_tree.bind("<Control-a>", lambda e: self._select_all_tagfix())
        self.tagfix_tree.bind("<<TreeviewSelect>>", self._update_tagfix_selection)

        self.tagfix_sel_label = ttk.Label(self.tagfix_tab, text="Selected: 0")
        self.tagfix_sel_label.pack(anchor="w", padx=10)

        apply_frame = ttk.Frame(self.tagfix_tab)
        apply_frame.pack(fill="x", pady=(0, 10), padx=10)
        for var, label in (
            (self.tf_apply_artist, "Artist"),
            (self.tf_apply_title, "Title"),
            (self.tf_apply_album, "Album"),
            (self.tf_apply_genres, "Genres"),
        ):
            ttk.Checkbutton(apply_frame, text=label, variable=var).pack(
                side="left", padx=5
            )
        ttk.Button(
            apply_frame, text="Apply Selected", command=self._apply_selected_tags
        ).pack(side="right")

        # ─── Quality Checker Tab ─────────────────────────────────────────
        self.dup_tab = ttk.Frame(self.notebook)
        self.notebook.add(self.dup_tab, text="Quality Checker")

        df_controls = ttk.Frame(self.dup_tab)
        df_controls.pack(fill="x", padx=10, pady=(10, 5))
        ttk.Label(df_controls, textvariable=self.library_path_var).pack(side="left")
        self.scan_btn = ttk.Button(
            df_controls,
            text="Scan",
            command=self.scan_duplicates,
            state="disabled",
        )
        self.scan_btn.pack(side="left", padx=(5, 0))
        ttk.Label(df_controls, text="Distance Threshold:").pack(side="left", padx=(10, 0))
        thr_entry = ttk.Entry(df_controls, textvariable=self.fp_threshold_var, width=5)
        thr_entry.pack(side="left")
        ttk.Label(df_controls, text="Prefix Length:").pack(side="left", padx=(10, 0))
        pref_entry = ttk.Entry(df_controls, textvariable=self.fp_prefix_var, width=4)
        pref_entry.pack(side="left")
        self.fp_threshold_var.trace_add("write", lambda *a: self._validate_threshold())
        self.fp_prefix_var.trace_add("write", lambda *a: self._validate_threshold())
        ttk.Checkbutton(
            df_controls,
            text="Verbose Debug",
            variable=self.dup_debug_var,
        ).pack(side="left", padx=(5, 0))

        self.qc_canvas = tk.Canvas(self.dup_tab)
        self.qc_scroll = ttk.Scrollbar(
            self.dup_tab, orient="vertical", command=self.qc_canvas.yview
        )
        self.qc_canvas.configure(yscrollcommand=self.qc_scroll.set)
        self.qc_canvas.pack(side="left", fill="both", expand=True, padx=(10, 0), pady=(0, 10))
        self.qc_scroll.pack(side="right", fill="y", pady=(0, 10))
        self.qc_inner = ttk.Frame(self.qc_canvas)
        self.qc_canvas.create_window((0, 0), window=self.qc_inner, anchor="nw")
        self.qc_inner.bind(
            "<Configure>",
            lambda e: self.qc_canvas.configure(scrollregion=self.qc_canvas.bbox("all")),
        )
        if self.library_path_var.get():
            self.scan_btn.config(state="normal")
        self._validate_threshold()
        self._check_tagfix_api_status()

        # ─── Player Tab ────────────────────────────────────────────────
        self.player_tab = ttk.Frame(self.notebook)
        self.notebook.add(self.player_tab, text="Player")

        player_controls = ttk.Frame(self.player_tab)
        player_controls.pack(fill="x", padx=10, pady=(10, 5))
        ttk.Label(player_controls, textvariable=self.player_status_var).pack(
            side="left"
        )
        ttk.Label(player_controls, text="Search:").pack(side="left", padx=(10, 4))
        player_search = ttk.Entry(
            player_controls, textvariable=self.player_search_var, width=30
        )
        player_search.pack(side="left")
        self.player_search_var.trace_add("write", lambda *_: self._apply_player_filter())
        self.player_reload_btn = ttk.Button(
            player_controls,
            text="Reload",
            command=self._load_player_library_async,
            state="disabled",
        )
        self.player_reload_btn.pack(side="right")

        player_content = ttk.Frame(self.player_tab)
        player_content.pack(fill="both", expand=True, padx=10, pady=(0, 10))

        self.player_table_region = ttk.Frame(player_content)
        self.player_table_region.pack(side="left", fill="both", expand=True)
        self.player_library_frame = self._create_player_library_table(
            self.player_table_region
        )
        self.player_library_frame.pack(fill="both", expand=True)

        art_panel = ttk.Frame(player_content)
        art_panel.pack(side="right", fill="y", padx=(10, 0))
        self.player_art_caption = ttk.Label(
            art_panel,
            text="Select a track to view album art",
            wraplength=220,
            justify="center",
        )
        self.player_art_caption.pack(fill="x", pady=(0, 6))
        self.player_art_label = ttk.Label(art_panel)
        self.player_art_label.pack(fill="x")
        self.player_playlist_toggle_btn = ttk.Button(
            art_panel, text="Add Playlist", command=self._toggle_player_playlist_view
        )
        self.player_playlist_toggle_btn.pack(fill="x", pady=(0, 6))
        ttk.Button(
            art_panel, text="Load Playlist", command=self._player_load_playlist
        ).pack(fill="x", pady=(6, 6))
        self._update_player_art(None)

        playlist_box = ttk.LabelFrame(art_panel, text="Playlist Builder")
        playlist_box.pack(fill="both", expand=True, pady=(10, 0))
        ttk.Label(
            playlist_box, textvariable=self.player_playlist_status_var
        ).pack(anchor="w", padx=5, pady=(5, 2))

        pl_list_frame = ttk.Frame(playlist_box)
        pl_list_frame.pack(fill="both", expand=True, padx=5)
        pl_scroll = ttk.Scrollbar(pl_list_frame, orient="vertical")
        self.player_playlist_listbox = tk.Listbox(
            pl_list_frame,
            selectmode="extended",
            height=10,
            yscrollcommand=pl_scroll.set,
        )
        self.player_playlist_listbox.pack(side="left", fill="both", expand=True)
        pl_scroll.config(command=self.player_playlist_listbox.yview)
        pl_scroll.pack(side="right", fill="y")

        btn_row1 = ttk.Frame(playlist_box)
        btn_row1.pack(fill="x", padx=5, pady=(5, 0))
        ttk.Button(
            btn_row1, text="Add Selected", command=self._player_add_selection_to_temp
        ).pack(side="left", expand=True, fill="x")
        ttk.Button(
            btn_row1,
            text="Remove Selected",
            command=self._player_remove_selected_from_temp,
        ).pack(side="left", expand=True, fill="x", padx=(5, 0))

        btn_row2 = ttk.Frame(playlist_box)
        btn_row2.pack(fill="x", padx=5, pady=(5, 5))
        ttk.Button(btn_row2, text="Clear", command=self._player_clear_temp_playlist).pack(
            side="left", fill="x"
        )
        ttk.Button(
            btn_row2, text="Save Playlist", command=self._player_save_temp_playlist
        ).pack(side="left", expand=True, fill="x", padx=(5, 0))
        ttk.Button(
            btn_row2,
            text="Current Playlists",
            command=self._player_show_current_playlists,
        ).pack(side="left", expand=True, fill="x", padx=(5, 0))
        self._sync_player_playlist()

        # ─── Library Sync Tab ─────────────────────────────────────────────
        self.sync_tab = ttk.Frame(self.notebook)
        self.notebook.add(self.sync_tab, text="Library Sync")

        path_row = ttk.Frame(self.sync_tab)
        path_row.pack(fill="x", padx=10, pady=(10, 5))
        ttk.Label(path_row, text="Library Folder:").grid(row=0, column=0, sticky="w")
        ttk.Entry(path_row, textvariable=self.sync_library_var, state="readonly").grid(
            row=0, column=1, sticky="ew"
        )
        ttk.Button(path_row, text="Browse…", command=self._browse_sync_library).grid(
            row=0, column=2, padx=(5, 0)
        )
        path_row.columnconfigure(1, weight=1)

        inc_row = ttk.Frame(self.sync_tab)
        inc_row.pack(fill="x", padx=10, pady=(0, 5))
        ttk.Label(inc_row, text="Incoming Folder:").grid(row=0, column=0, sticky="w")
        ttk.Entry(inc_row, textvariable=self.sync_incoming_var).grid(
            row=0, column=1, sticky="ew"
        )
        ttk.Button(inc_row, text="Browse…", command=self._browse_sync_incoming).grid(
            row=0, column=2, padx=(5, 0)
        )
        inc_row.columnconfigure(1, weight=1)

        ttk.Button(self.sync_tab, text="Scan", command=self._scan_library_sync).pack(
            pady=5
        )

        lists = ttk.Frame(self.sync_tab)
        lists.pack(fill="both", expand=True, padx=10, pady=5)
        lists.columnconfigure((0, 1, 2), weight=1)

        ttk.Label(lists, text="New Tracks").grid(row=0, column=0)
        ttk.Label(lists, text="Existing").grid(row=0, column=1)
        ttk.Label(lists, text="Improvement Candidates").grid(row=0, column=2)

        self.sync_new_list = tk.Listbox(lists, selectmode="extended")
        self.sync_new_list.grid(row=1, column=0, sticky="nsew")
        self.sync_existing_list = tk.Listbox(lists, selectmode="extended")
        self.sync_existing_list.grid(row=1, column=1, sticky="nsew")
        self.sync_improved_list = tk.Listbox(lists, selectmode="extended")
        self.sync_improved_list.grid(row=1, column=2, sticky="nsew")

        actions = ttk.Frame(self.sync_tab)
        actions.pack(fill="x", padx=10, pady=(0, 10))
        ttk.Checkbutton(
            actions, text="Auto-Update Playlists", variable=self.sync_auto_var
        ).pack(side="left")
        ttk.Button(actions, text="Copy New", command=self._copy_new_tracks).pack(
            side="left", padx=(5, 0)
        )
        ttk.Button(
            actions, text="Replace Selected", command=self._replace_selected
        ).pack(side="left", padx=(5, 0))

        # after your other tabs
        help_frame = ttk.Frame(self.notebook)
        self.notebook.add(help_frame, text="Help")

        # Chat history display
        self.chat_history = ScrolledText(
            help_frame, height=15, state="disabled", wrap="word"
        )
        self.chat_history.pack(fill="both", expand=True, padx=10, pady=(10, 5))

        # Entry + send button
        entry_frame = ttk.Frame(help_frame)
        entry_frame.pack(fill="x", padx=10, pady=(0, 10))
        self.chat_input = ttk.Entry(entry_frame)
        self.chat_input.pack(side="left", fill="x", expand=True)
        send_btn = ttk.Button(entry_frame, text="Send", command=self._send_help_query)
        send_btn.pack(side="right", padx=(5, 0))

    def on_theme_change(self, event=None):
        """Apply the selected theme and persist to config."""
        theme = self.theme_var.get()
        self.style.theme_use(theme)
        cfg = load_config()
        cfg["ui_theme"] = theme
        save_config(cfg)

    def on_scale_change(self, event=None):
        """Rebuild UI under the new scaling factor."""
        try:
            scale = float(self.scale_var.get())
            self.tk.call("tk", "scaling", scale)
            self.current_scale = scale
        except ValueError:
            return
        cfg = load_config()
        cfg["ui_scale"] = scale
        save_config(cfg)
        self._configure_treeview_style()
        for widget in self.winfo_children():
            widget.destroy()
        self.build_ui()

    def on_plugin_select(self, event):
        """Swap in the UI panel for the selected playlist plugin."""
        switch_start = time.perf_counter()
        try:
            sel = self.plugin_list.get(self.plugin_list.curselection())
        except tk.TclError:
            return
        logging.info("[perf] tool switch -> %s", sel)

        # Ensure any previously displayed plugin panels are hidden before showing the
        # newly selected tool. This avoids orphaned UIs sticking around when
        # switching between tools (e.g., the Tempo/Energy Buckets view).
        for panel in self.plugin_views.values():
            panel.pack_forget()

        panel = self.plugin_views.get(sel)
        if panel is None:
            panel = create_panel_for_plugin(self, sel, parent=self.plugin_panel)
            if panel:
                self.plugin_views[sel] = panel
        if panel:
            logging.info("[perf] show panel %s", sel)
            panel.pack(fill="both", expand=True)
            self.active_plugin = sel
        duration = (time.perf_counter() - switch_start) * 1000
        logging.info("[perf] tool switch complete in %.1f ms", duration)

    def _load_genre_mapping(self):
        """Load genre mapping from ``self.mapping_path`` if possible."""
        try:
            with open(self.mapping_path, "r", encoding="utf-8") as f:
                self.genre_mapping = json.load(f)
        except Exception:
            self.genre_mapping = {}

    def select_library(self):
        initial = load_last_path()
        chosen = filedialog.askdirectory(
            title="Select SoundVault Root", initialdir=initial
        )
        if not chosen:
            return
        save_last_path(chosen)
        cfg = load_config()
        cfg["library_root"] = chosen
        save_config(cfg)

        info = open_library(chosen)
        self.library_path = info["path"]
        self.library_name_var.set(info["name"])
        self.library_path_var.set(info["path"])
        self.mapping_path = os.path.join(self.library_path, ".genre_mapping.json")
        self._load_genre_mapping()
        if hasattr(self, "player_search_var"):
            self.player_search_var.set("")
        if hasattr(self, "player_playlist_listbox"):
            self._player_set_temp_playlist([])
        # Clear any cached clustering data when switching libraries
        self.cluster_data = None
        self.cluster_manager = None
        self.plugin_views.clear()
        self.active_plugin = None
        if hasattr(self, "scan_btn"):
            self.scan_btn.config(state="normal")
            self._validate_threshold()
        self.update_library_info()
        if hasattr(self, "player_reload_btn"):
            self.player_reload_btn.config(state="normal")
        self._load_player_library_async()

    def update_library_info(self):
        if not self.library_path:
            self.library_stats_var.set("")
            if hasattr(self, "player_reload_btn"):
                self.player_reload_btn.config(state="disabled")
            self.player_status_var.set("Select a library to load tracks.")
            return
        num = count_audio_files(self.library_path)
        is_valid, _ = validate_soundvault_structure(self.library_path)
        status = "Valid" if is_valid else "Invalid"
        self.library_stats_var.set(f"Songs: {num}    Validation: {status}")

    def require_library(self):
        if not self.library_path:
            messagebox.showwarning("No Library", "Please select a library first.")
            return None
        return self.library_path

    def _open_path(self, path: str) -> None:
        if not path:
            return
        try:
            if sys.platform == "win32":
                os.startfile(path)  # type: ignore[attr-defined]
            elif sys.platform == "darwin":
                subprocess.run(["open", path], check=False)
            else:
                subprocess.run(["xdg-open", path], check=False)
        except Exception as exc:  # pragma: no cover - OS interaction
            messagebox.showerror("Open Folder", f"Could not open {path}: {exc}")

    def open_playlist_artwork_folder(self) -> None:
        """Ensure the playlist artwork folder exists and open it for the user."""

        library = self.require_library()
        if not library:
            return

        playlists_dir = os.path.join(library, "Playlists")
        artwork_dir = os.path.join(playlists_dir, "artwork")

        try:
            os.makedirs(artwork_dir, exist_ok=True)
        except Exception as exc:
            messagebox.showerror(
                "Playlist Artwork",
                f"Could not create the artwork folder:\n{exc}",
            )
            self._log(f"✘ Failed to prepare playlist artwork folder: {exc}")
            return

        info = (
            "Playlist artwork folder is ready.\n\n"
            f"Location:\n{artwork_dir}\n\n"
            "Drop cover images here to accompany your playlists."
        )
        messagebox.showinfo("Playlist Artwork", info)
        self._log(f"🎨 Playlist artwork folder ready at {artwork_dir}")
        self._open_path(artwork_dir)

    def _set_status(self, text: str) -> None:
        self._full_status = text
        short = textwrap.shorten(text, width=60, placeholder="…")
        self.status_var.set(short)

    def validate_library(self):
        path = self.require_library()
        if not path:
            return

        is_valid, errors = validate_soundvault_structure(path)
        if is_valid:
            messagebox.showinfo("Validation OK", "This is a valid SoundVault.")
            self._log(f"✔ Valid SoundVault: {path}")
        else:
            messagebox.showerror("Validation Failed", "\n".join(errors))
            self._log(f"✘ Invalid SoundVault: {path}\n" + "\n".join(errors))
        self.update_library_info()

    # ── Quality Checker Actions ────────────────────────────────────────
    def scan_duplicates(self):
        folder = self.library_path_var.get()
        if not folder:
            messagebox.showwarning("No Folder", "Please select a library first.")
            return

        debug_enabled = self.dup_debug_var.get()
        sdf_mod.verbose = debug_enabled
        fingerprint_cache.verbose = debug_enabled
        chromaprint_utils.verbose = debug_enabled
        if debug_enabled:
            self._open_dup_debug_window()

        self.clear_quality_view()
        self.scan_btn.config(state="disabled")
        try:
            thr = float(self.fp_threshold_var.get())
        except Exception:
            thr = load_config().get("duplicate_threshold", 0.03)
            self._log("! Invalid threshold; using saved value")
        else:
            if not (0.0 < thr <= 1.0):
                thr = load_config().get("duplicate_threshold", 0.03)
                self._log("! Threshold out of range; using saved value")
        cfg = load_config()
        cfg["duplicate_threshold"] = thr
        try:
            pref_val = int(self.fp_prefix_var.get())
        except Exception:
            pref_val = sdf_mod.FP_PREFIX_LEN
            self._log("! Invalid prefix length; using saved value")
        cfg["duplicate_prefix_len"] = pref_val
        save_config(cfg)
        controller = ScanProgressController()
        prog_win = ScanProgressWindow(self, controller.cancel_event)
        controller.set_callback(prog_win.update_progress)

        def task():
            self._dup_logging = True

            def cb(msg):
                self.after(0, lambda m=msg: self._log(m))
                controller.update("log", 0, 0, msg)

            try:
                dups, missing = sdf_mod.find_duplicates(
                    folder,
                    threshold=thr,
                    prefix_len=pref_val,
                    log_callback=cb,
                    progress_callback=controller.update,
                    cancel_event=controller.cancel_event,
                )
                self.after(0, lambda: self._log(f"Found {len(dups)} duplicate pairs"))
                self.after(0, lambda: self.populate_quality_table(dups))
                if missing:
                    msg = f"{missing} files could not be fingerprinted."
                    self.after(0, lambda m=msg: self._log(m))
            finally:
                self._dup_logging = False
                self.after(0, lambda: (self.scan_btn.config(state="normal"), prog_win.destroy()))

        threading.Thread(target=task, daemon=True).start()

    def run_indexer(self):
        path = self.require_library()
        if not path:
            return

        dry_run = self.dry_run_var.get()

        docs_dir = os.path.join(path, "Docs")
        os.makedirs(docs_dir, exist_ok=True)
        output_html = os.path.join(docs_dir, "MusicIndex.html")

        for bar in (self.phase_a_bar, self.phase_b_bar, self.phase_c_bar):
            bar.config(mode="determinate", maximum=1, value=0)
            bar.stop()
        self._set_status("")
        self.log.delete("1.0", "end")
        self.start_indexer_btn["state"] = "disabled"
        self.open_not_sorted_btn["state"] = "disabled"
        self.cancel_indexer_btn["state"] = "normal"
        cancel_event.clear()

        def log_line(msg):
            def ui():
                self.log.insert("end", msg + "\n")
                self.log.see("end")
                self._set_status(msg)

            self.after(0, ui)

        def progress(idx, total, path_, phase="A"):
            if cancel_event.is_set():
                raise IndexCancelled()

            def ui():
                bar = {
                    "A": self.phase_a_bar,
                    "B": self.phase_b_bar,
                    "C": self.phase_c_bar,
                }.get(phase, self.phase_a_bar)

                if total:
                    if bar["mode"] != "determinate":
                        bar.stop()
                        bar.config(mode="determinate")
                    bar["maximum"] = total
                    bar["value"] = idx
                else:
                    if bar["mode"] != "indeterminate":
                        bar.config(mode="indeterminate", maximum=100)
                        bar.start(10)

                self._set_status(path_)
                self.log.insert("end", f"[{idx}/{total}] {path_}\n")
                self.log.see("end")

            self.after(0, ui)

        def task():
            try:
                dups = api_find_duplicates(path, log_callback=log_line)
                if dups:
                    proceed = []
                    ev = threading.Event()

                    def ask():
                        proceed.append(self._confirm_duplicates(dups))
                        ev.set()

                    self.after(0, ask)
                    ev.wait()
                    if not proceed[0]:
                        log_line("✗ Operation cancelled by user")
                        return

                not_sorted = os.path.join(path, "Not Sorted")
                os.makedirs(not_sorted, exist_ok=True)
                ev = threading.Event()

                def show_popup():
                    dlg = UnsortedPopup(self, not_sorted)
                    dlg.bind(
                        "<Destroy>", lambda e: ev.set() if e.widget is dlg else None
                    )

                self.after(0, show_popup)
                ev.wait()

                workers = self.worker_var.get().strip()
                mw = int(workers) if workers else None
                summary = run_full_indexer(
                    path,
                    output_html,
                    dry_run_only=dry_run,
                    log_callback=log_line,
                    progress_callback=progress,
                    enable_phase_c=self.phase_c_var.get(),
                    flush_cache=self.flush_cache_var.get(),
                    max_workers=mw,
                    create_playlists=self.playlists_var.get(),
                )
                self.after(0, lambda: self.log.insert("end", "✔ Indexing complete\n"))
                if dry_run:
                    self.after(
                        0,
                        lambda: messagebox.showinfo(
                            "Dry Run Complete", f"Preview written to:\n{output_html}"
                        ),
                    )
                else:
                    self.after(
                        0,
                        lambda: messagebox.showinfo(
                            "Indexing Complete",
                            f"Moved/renamed {summary.get('moved', 0)} files.",
                        ),
                    )
                self.after(
                    0,
                    lambda: self._log(
                        f"✓ Run Indexer finished for {path}. Dry run: {dry_run}."
                    ),
                )
            except IndexCancelled:
                self.after(0, lambda: self.log.insert("end", "✘ Indexing cancelled\n"))
            except Exception:
                import traceback

                err_msg = traceback.format_exc().strip()
                self.after(
                    0, lambda m=err_msg: messagebox.showerror("Indexing failed", m)
                )
                self.after(
                    0,
                    lambda m=err_msg: self._log(
                        f"✘ Run Indexer failed for {path}:\n{m}"
                    ),
                )
            finally:
                self.after(0, self.update_library_info)
                self.after(0, lambda: self.start_indexer_btn.config(state="normal"))
                self.after(0, lambda: self.open_not_sorted_btn.config(state="normal"))
                self.after(0, lambda: self.cancel_indexer_btn.config(state="disabled"))
                for bar in (self.phase_a_bar, self.phase_b_bar, self.phase_c_bar):
                    self.after(0, bar.stop)
                self.after(0, lambda: self._set_status(""))

        threading.Thread(target=task, daemon=True).start()

    def open_not_sorted_folder(self):
        path = self.require_library()
        if not path:
            return
        not_sorted = os.path.join(path, "Not Sorted")
        os.makedirs(not_sorted, exist_ok=True)
        try:
            if os.name == "nt":
                os.startfile(not_sorted)
            elif sys.platform == "darwin":
                subprocess.Popen(["open", not_sorted])
            else:
                subprocess.Popen(["xdg-open", not_sorted])
        except Exception as e:
            messagebox.showerror("Open Folder Failed", str(e))

    def cancel_indexer(self) -> None:
        """Signal the background indexer thread to cancel."""
        cancel_event.set()
        self._log("✘ Cancellation requested…")

    def _confirm_duplicates(self, dups):
        """
        Show modal dialog with duplicate pairs.
        Return True to proceed, False to cancel.
        """
        top = tk.Toplevel(self)
        top.title("Confirm Duplicates")
        top.grab_set()

        cols = ("Original", "Duplicate")
        tv = ttk.Treeview(top, columns=cols, show="headings", height=10)
        for c in cols:
            tv.heading(c, text=c)
            tv.column(c, width=400, anchor="w")
        for orig, dup in dups:
            tv.insert("", "end", values=(orig, dup))
        tv.pack(fill="both", expand=True, padx=10, pady=10)

        btn_frame = tk.Frame(top)
        btn_frame.pack(fill="x", pady=(0, 10))
        proceed = tk.BooleanVar(value=False)
        tk.Button(
            btn_frame,
            text="Remove Duplicates",
            command=lambda: (proceed.set(True), top.destroy()),
        ).pack(side="left", padx=20)
        tk.Button(
            btn_frame,
            text="Cancel",
            command=lambda: top.destroy(),
        ).pack(side="right", padx=20)
        top.wait_window()
        return proceed.get()
      
    def cluster_playlists_dialog(self, method: str = "kmeans"):
        path = self.require_library()
        if not path:
            return

        dlg = tk.Toplevel(self)
        dlg.title("Clustered Playlists")
        dlg.grab_set()
        dlg.resizable(True, True)

        cluster_cfg = getattr(self, "cluster_params", {}) or {}
        selected_method = cluster_cfg.get("method", method)

        method_var = tk.StringVar(value=selected_method)
        engine_default = cluster_cfg.get("engine", "serial")
        if engine_default == "librosa":
            engine_default = "serial"
        engine_var = tk.StringVar(value=engine_default)
        use_max_workers_var = tk.BooleanVar(
            value=bool(cluster_cfg.get("use_max_workers", False))
        )

        top = ttk.Frame(dlg)
        top.pack(fill="x", padx=10, pady=(10, 0))

        def _update_fields(*args):
            if method_var.get() == "kmeans":
                hdb_frame.pack_forget()
                km_frame.pack(fill="x")
            else:
                km_frame.pack_forget()
                hdb_frame.pack(fill="x")

        rb_km = ttk.Radiobutton(
            top,
            text="KMeans",
            variable=method_var,
            value="kmeans",
            command=_update_fields,
        )
        rb_hdb = ttk.Radiobutton(
            top,
            text="HDBSCAN",
            variable=method_var,
            value="hdbscan",
            command=_update_fields,
        )
        rb_km.pack(side="left")
        rb_hdb.pack(side="left", padx=(5, 0))

        params_frame = ttk.Frame(dlg)
        params_frame.pack(fill="x", padx=10, pady=(5, 0))

        engine_frame = ttk.LabelFrame(dlg, text="Processing Engine")
        engine_frame.pack(fill="x", padx=10, pady=(10, 0))

        ttk.Radiobutton(
            engine_frame,
            text="Standard (single process)",
            variable=engine_var,
            value="serial",
        ).pack(anchor="w", padx=5, pady=(2, 0))
        ttk.Radiobutton(
            engine_frame,
            text="Parallel (multi-core)",
            variable=engine_var,
            value="parallel",
        ).pack(anchor="w", padx=5, pady=(0, 5))

        use_max_workers_chk = ttk.Checkbutton(
            engine_frame,
            text="Aggressive parallelism (use all cores minus one)",
            variable=use_max_workers_var,
        )
        use_max_workers_chk.pack(anchor="w", padx=22, pady=(0, 5))

        def _update_engine_state(*_args):
            if engine_var.get() == "parallel":
                use_max_workers_chk.state(["!disabled"])
            else:
                use_max_workers_chk.state(["disabled"])

        engine_var.trace_add("write", _update_engine_state)
        _update_engine_state()

        # KMeans params
        km_frame = ttk.Frame(params_frame)
        km_var = tk.StringVar(value=str(cluster_cfg.get("n_clusters", 5)))
        ttk.Label(km_frame, text="Number of clusters:").pack(side="left")
        ttk.Entry(km_frame, textvariable=km_var, width=10).pack(
            side="left", padx=(5, 0)
        )
        ttk.Label(
            km_frame,
            text="(try ~5-20 for small libraries, 50-200 for large)",
            foreground="gray",
        ).pack(side="left", padx=(5, 0))

        # HDBSCAN params
        hdb_frame = ttk.Frame(params_frame)
        min_size_var = tk.StringVar(value=str(cluster_cfg.get("min_cluster_size", 5)))
        ttk.Label(hdb_frame, text="Min cluster size:").grid(row=0, column=0, sticky="w")
        ttk.Entry(hdb_frame, textvariable=min_size_var, width=10).grid(
            row=0, column=1, sticky="w", padx=(5, 0)
        )
        ttk.Label(
            hdb_frame,
            text="(e.g., 5-15 for small sets, 30-80 for large)",
            foreground="gray",
        ).grid(row=0, column=2, sticky="w", padx=(5, 0))
        ttk.Label(hdb_frame, text="Min samples:").grid(row=1, column=0, sticky="w")
        min_samples_var = tk.StringVar(
            value=str(cluster_cfg.get("min_samples", ""))
            if "min_samples" in cluster_cfg
            else "1"
        )
        ttk.Entry(hdb_frame, textvariable=min_samples_var, width=10).grid(
            row=1, column=1, sticky="w", padx=(5, 0)
        )
        ttk.Label(
            hdb_frame,
            text="(start with 1-5; increase for stricter clusters)",
            foreground="gray",
        ).grid(row=1, column=2, sticky="w", padx=(5, 0))
        ttk.Label(hdb_frame, text="Epsilon:").grid(row=2, column=0, sticky="w")
        epsilon_var = tk.StringVar(
            value=str(cluster_cfg.get("cluster_selection_epsilon", ""))
            if "cluster_selection_epsilon" in cluster_cfg
            else ""
        )
        ttk.Entry(hdb_frame, textvariable=epsilon_var, width=10).grid(
            row=2, column=1, sticky="w", padx=(5, 0)
        )

        _update_fields()

        # ─── Folder Filter UI ────────────────────────────────────────────
        music_root = (
            os.path.join(path, "Music")
            if os.path.isdir(os.path.join(path, "Music"))
            else path
        )

        container = ttk.Frame(dlg)
        container.pack(fill="both", expand=True, padx=10, pady=10)
        container.columnconfigure((0, 1), weight=1)
        container.rowconfigure(1, weight=1)

        tree = ttk.Treeview(container, selectmode="extended")
        tree.heading("#0", text="Library Folders")
        tree.grid(row=0, column=0, rowspan=2, sticky="nsew", padx=(0, 5))

        def insert_dir(parent: str, p: str):
            node = tree.insert(parent, "end", iid=p, text=os.path.basename(p) or p)
            try:
                for name in sorted(os.listdir(p)):
                    sub = os.path.join(p, name)
                    if os.path.isdir(sub):
                        insert_dir(node, sub)
            except PermissionError:
                pass

        insert_dir("", music_root)

        lists = ttk.Frame(container)
        lists.grid(row=0, column=1, sticky="nsew")
        lists.columnconfigure((0, 1), weight=1)
        lists.rowconfigure(1, weight=1)

        ttk.Label(lists, text="Include List").grid(row=0, column=0)
        ttk.Label(lists, text="Exclude List").grid(row=0, column=1)
        inc_list = tk.Listbox(lists, selectmode="extended")
        inc_list.grid(row=1, column=0, sticky="nsew", padx=(0, 5))
        exc_list = tk.Listbox(lists, selectmode="extended")
        exc_list.grid(row=1, column=1, sticky="nsew", padx=(5, 0))

        def add_to(lb: tk.Listbox):
            for sel in tree.selection():
                if sel not in lb.get(0, "end"):
                    lb.insert("end", sel)

        def remove_from(lb: tk.Listbox):
            for idx in reversed(lb.curselection()):
                lb.delete(idx)

        btn_inc = ttk.Frame(lists)
        btn_inc.grid(row=2, column=0, pady=(5, 0))
        ttk.Button(btn_inc, text="Add ➕", command=lambda: add_to(inc_list)).pack(
            side="left"
        )
        ttk.Button(
            btn_inc, text="Remove ➖", command=lambda: remove_from(inc_list)
        ).pack(side="left")

        btn_exc = ttk.Frame(lists)
        btn_exc.grid(row=2, column=1, pady=(5, 0))
        ttk.Button(btn_exc, text="Add ➕", command=lambda: add_to(exc_list)).pack(
            side="left"
        )
        ttk.Button(
            btn_exc, text="Remove ➖", command=lambda: remove_from(exc_list)
        ).pack(side="left")

        for p in self.folder_filter.get("include", []):
            inc_list.insert("end", p)
        for p in self.folder_filter.get("exclude", []):
            exc_list.insert("end", p)

        btns = ttk.Frame(dlg)
        btns.pack(pady=(0, 10))

        def generate():
            self.folder_filter = {
                "include": list(inc_list.get(0, "end")),
                "exclude": list(exc_list.get(0, "end")),
            }

            engine = engine_var.get()
            if not engine:
                messagebox.showerror(
                    "Select Engine", "Please select a processing engine."
                )
                return

            m = method_var.get()
            params = {}
            if m == "kmeans":
                try:
                    params["n_clusters"] = int(km_var.get())
                except ValueError:
                    messagebox.showerror(
                        "Invalid Value", f"{km_var.get()} is not a valid number"
                    )
                    return
            else:
                try:
                    params["min_cluster_size"] = int(min_size_var.get())
                except ValueError:
                    messagebox.showerror(
                        "Invalid Value", f"{min_size_var.get()} is not a valid number"
                    )
                    return
                if min_samples_var.get().strip():
                    try:
                        params["min_samples"] = int(min_samples_var.get())
                    except ValueError:
                        messagebox.showerror(
                            "Invalid Value",
                            f"{min_samples_var.get()} is not a valid number",
                        )
                        return
                if epsilon_var.get().strip():
                    try:
                        params["cluster_selection_epsilon"] = float(epsilon_var.get())
                    except ValueError:
                        messagebox.showerror(
                            "Invalid Value",
                            f"{epsilon_var.get()} is not a valid number",
                        )
                        return
            self._start_cluster_playlists(
                m, params, engine, dlg, use_max_workers_var.get()
            )

        ttk.Button(btns, text="Generate", command=generate).pack(side="left", padx=5)
        ttk.Button(btns, text="Cancel", command=dlg.destroy).pack(side="left", padx=5)

    def _start_cluster_playlists(
        self, method: str, params: dict, engine: str, dlg, use_max_workers: bool
    ):
        if dlg is not None:
            dlg.destroy()
        path = self.require_library()
        if not path:
            return
        self.cluster_generation_running = True
        self._refresh_plugin_panel()
        self.show_log_tab()
        threading.Thread(
            target=self._run_cluster_generation,
            args=(path, method, params, engine, use_max_workers),
            daemon=True,
        ).start()

    def _run_cluster_generation(
        self, path: str, method: str, params: dict, engine: str, use_max_workers: bool
    ):
        try:
            tracks, feats = cluster_library(
                path,
                method,
                params,
                self._log,
                self.folder_filter,
                engine,
                use_max_workers=use_max_workers,
            )
            self.cluster_data = (tracks, feats)
            self.cluster_params = {
                "method": method,
                "engine": engine,
                "use_max_workers": use_max_workers,
                **params,
            }
            self.cluster_manager = ClusterComputationManager(tracks, feats, self._log)

            def done():
                for name in ("Interactive – KMeans", "Interactive – HDBSCAN"):
                    if name in self.plugin_views:
                        try:
                            self.plugin_views[name].destroy()
                        except Exception:
                            pass
                        self.plugin_views.pop(name, None)

                self.cluster_generation_running = False
                messagebox.showinfo("Clustered Playlists", "Generation complete")
                self._refresh_plugin_panel()

            self.after(0, done)
        except Exception as exc:
            def fail():
                self.cluster_generation_running = False
                messagebox.showerror("Cluster Generation Failed", str(exc))
                self._log(f"✘ Cluster generation failed: {exc}")
                self._refresh_plugin_panel()

            self.after(0, fail)

    def _refresh_plugin_panel(self):
        """Rebuild the current plugin panel if a plugin is selected."""
        if not hasattr(self, "plugin_list") or not hasattr(self, "plugin_panel"):
            return
        try:
            sel = self.plugin_list.get(self.plugin_list.curselection())
        except tk.TclError:
            return
        if sel in self.plugin_views:
            panel = self.plugin_views[sel]
            refresh = getattr(panel, "refresh_cluster_panel", None)
            if callable(refresh):
                refresh()
                return
            try:
                panel.destroy()
            except Exception:
                pass
            self.plugin_views.pop(sel, None)
        self.active_plugin = None
        self.on_plugin_select(None)

    def _tagfix_filter_dialog(self):
        dlg = tk.Toplevel(self)
        dlg.title("Exclude from this scan")
        dlg.grab_set()
        var_no_diff = tk.BooleanVar()
        var_skipped = tk.BooleanVar()
        show_all = False
        tk.Checkbutton(
            dlg,
            text="Songs previously logged as \u201cno differences\u201d",
            variable=var_no_diff,
        ).pack(anchor="w", padx=10, pady=(10, 5))
        tk.Checkbutton(
            dlg,
            text="Songs previously logged as \u201cskipped\u201d",
            variable=var_skipped,
        ).pack(anchor="w", padx=10)
        btn = tk.Frame(dlg)
        btn.pack(pady=10)
        result = {"proceed": False}

        def ok():
            result["proceed"] = True
            dlg.destroy()

        def cancel():
            dlg.destroy()

        def on_show_all():
            nonlocal show_all
            result["proceed"] = True
            show_all = True
            var_no_diff.set(False)
            var_skipped.set(False)
            dlg.destroy()

        tk.Button(btn, text="OK", command=ok).pack(side="left", padx=5)
        tk.Button(btn, text="Cancel", command=cancel).pack(side="left", padx=5)
        tk.Button(btn, text="Show All Songs", command=on_show_all).pack(
            side="left", padx=5
        )
        dlg.wait_window()
        return result["proceed"], var_no_diff.get(), var_skipped.get(), show_all

    def fix_tags_gui(self):
        folder = self.tagfix_folder_var.get()
        if not folder:
            folder = filedialog.askdirectory(title="Select Folder to Fix Tags")
            if not folder:
                return
            self.tagfix_folder_var.set(folder)

        self.tagfix_db_path, _ = prepare_library(folder)
        self.mapping_path = os.path.join(folder, ".genre_mapping.json")
        self._load_genre_mapping()

        files = discover_files(folder)
        if not files:
            messagebox.showinfo(
                "No audio files", "No supported audio found in that folder."
            )
            return

        self.tagfix_progress["maximum"] = len(files)
        self.tagfix_progress["value"] = 0

        q = queue.Queue()
        show_all = self.tagfix_show_all.get()
        debug_enabled = self.tagfix_debug_var.get()
        if debug_enabled:
            self._open_tagfix_debug_window()

        def worker():
            records = gather_records(
                folder,
                self.tagfix_db_path,
                show_all,
                progress_callback=lambda idx: q.put(idx),
                log_callback=(lambda m: q.put(("log", m))) if debug_enabled else None,
            )
            q.put(("done", records))

        threading.Thread(target=worker, daemon=True).start()

        def poll_queue():
            try:
                while True:
                    item = q.get_nowait()
                    if isinstance(item, tuple):
                        tag, payload = item
                        if tag == "done":
                            records = payload
                            self.all_records = records
                            for rec in self.all_records:
                                rec.old_genres = normalize_genres(
                                    rec.old_genres, self.genre_mapping
                                )
                                rec.new_genres = normalize_genres(
                                    rec.new_genres, self.genre_mapping
                                )
                            self.tagfix_progress["value"] = self.tagfix_progress[
                                "maximum"
                            ]
                            self._refresh_tagfix_view()
                            return
                        elif tag == "log":
                            self._tagfix_debug(str(payload))
                        continue
                    else:
                        self.tagfix_progress["value"] = item
            except queue.Empty:
                pass
            self.after(100, poll_queue)

        self.after(100, poll_queue)

    def show_proposals_dialog(self, records: List[FileRecord]):
        # Reset from any prior invocation
        self._proceed = False
        self._selected = ([], [])

        dlg = tk.Toplevel(self)
        dlg.title("Review Tag Fix Proposals")
        dlg.grab_set()

        self.apply_artist = tk.BooleanVar(value=True)
        self.apply_title = tk.BooleanVar(value=True)
        self.apply_album = tk.BooleanVar(value=False)
        self.apply_genres = tk.BooleanVar(value=False)

        chk_frame = ttk.Frame(dlg)
        for var, label in (
            (self.apply_artist, "Artist"),
            (self.apply_title, "Title"),
            (self.apply_album, "Album"),
            (self.apply_genres, "Genres"),
        ):
            ttk.Checkbutton(chk_frame, text=label, variable=var).pack(
                side="left", padx=5
            )
        chk_frame.pack(pady=5)

        cols = (
            "File",
            "Score",
            "Old Artist",
            "New Artist",
            "Old Title",
            "New Title",
            "Old Album",
            "New Album",
            "Genres",  # existing embedded genres
            "Suggested Genre",  # fetched from MusicBrainz
        )

        container = tk.Frame(dlg)
        container.pack(fill="both", expand=True, padx=10, pady=10)

        vsb = ttk.Scrollbar(container, orient="vertical")
        vsb.pack(side="right", fill="y")
        hsb = ttk.Scrollbar(container, orient="horizontal")
        hsb.pack(side="bottom", fill="x")

        tv = ttk.Treeview(
            container,
            columns=cols,
            show="headings",
            yscrollcommand=vsb.set,
            xscrollcommand=hsb.set,
            selectmode="extended",
        )
        vsb.config(command=tv.yview)
        hsb.config(command=tv.xview)
        tv.pack(fill="both", expand=True)

        self._prop_tv = tv

        def treeview_sort_column(tv, col, reverse=False):
            data = [(tv.set(k, col), k) for k in tv.get_children("")]
            try:
                data = [(float(v), k) for v, k in data]
            except ValueError:
                pass
            data.sort(reverse=reverse)
            for idx, (_, k) in enumerate(data):
                tv.move(k, "", idx)
            tv.heading(col, command=lambda: treeview_sort_column(tv, col, not reverse))

        for c in cols:
            tv.heading(
                c, text=c, command=lambda _c=c: treeview_sort_column(tv, _c, False)
            )
            width = 100
            if c == "File":
                width = 300
            elif c in ("Old Album", "New Album"):
                width = 120
            elif c in ("Genres", "Suggested Genre"):
                width = 150
            tv.column(c, width=width, anchor="w")

        tv.tag_configure("perfect", background="white")
        tv.tag_configure("changed", background="#fff8c6")
        tv.tag_configure("lowconf", background="#f8d7da")

        all_rows = sorted(records, key=lambda p: p.score or 0, reverse=True)
        self._render_table(all_rows)
        iid_to_prop = {iid: rec for iid, rec in zip(tv.get_children(""), all_rows)}

        def select_all(event):
            tv.selection_set(tv.get_children(""))
            return "break"

        tv.bind("<Control-a>", select_all)

        sel_label = tk.Label(dlg, text="Selected: 0")
        sel_label.pack(anchor="w", padx=10)

        def update_selection_count(event=None):
            cnt = len(tv.selection())
            sel_label.config(text=f"Selected: {cnt}")

        tv.bind("<<TreeviewSelect>>", update_selection_count)

        def on_apply():
            selected = [iid_to_prop[iid] for iid in tv.selection()]
            fields = []
            if self.apply_artist.get():
                fields.append("artist")
            if self.apply_title.get():
                fields.append("title")
            if self.apply_album.get():
                fields.append("album")
            if self.apply_genres.get():
                fields.append("genres")
            self._selected = (selected, fields)
            dlg.destroy()
            setattr(self, "_proceed", True)

        btn_frame = tk.Frame(dlg)
        tk.Button(btn_frame, text="Apply Selection", command=on_apply).pack(
            side="left", padx=5
        )
        tk.Button(btn_frame, text="Cancel", command=dlg.destroy).pack(
            side="left", padx=5
        )
        btn_frame.pack(pady=10)

        update_selection_count()
        dlg.wait_window()
        if getattr(self, "_proceed", False):
            return self._selected
        return None

    # ── Tag Fixer Embedded Helpers ───────────────────────────────────────
    def _browse_tagfix_folder(self):
        initial = self.tagfix_folder_var.get() or load_last_path()
        folder = filedialog.askdirectory(
            title="Select Folder to Fix Tags", initialdir=initial
        )
        if folder:
            save_last_path(folder)
            self.tagfix_folder_var.set(folder)

    def _check_tagfix_api_status(self) -> None:
        cfg = load_config()
        service = cfg.get("metadata_service", "AcoustID")
        self.tagfix_api_indicator.configure(fg="#d68a00")
        self.tagfix_api_status.set(f"{service}: Checking…")

        def worker() -> None:
            ok, msg = self._test_metadata_service(service)

            def done() -> None:
                if not self.winfo_exists():
                    return
                color = "green" if ok else "red"
                label = "Connected" if ok else (msg or "Unavailable")
                self.tagfix_api_indicator.configure(fg=color)
                self.tagfix_api_status.set(f"{service}: {label}")

            self.after(0, done)

        threading.Thread(target=worker, daemon=True).start()

    def _test_metadata_service(self, service: str) -> tuple[bool, str]:
        try:
            if service == "MusicBrainz":
                return MusicBrainzService().test_connection()
            if service == "AcoustID":
                return AcoustIDService().test_connection()
            return False, "Not supported"
        except Exception as exc:  # pragma: no cover - defensive UI guard
            return False, str(exc)

    # ── Library Quality Helpers ───────────────────────────────────────

    def _browse_dup_folder(self) -> None:
        """Choose folder to scan for duplicates."""
        initial = (
            self.dup_folder_var.get()
            or self.library_path_var.get()
            or load_last_path()
        )
        folder = filedialog.askdirectory(title="Select Folder", initialdir=initial)
        if folder:
            save_last_path(folder)
            self.dup_folder_var.set(folder)

    def _select_all_tagfix(self):
        self.tagfix_tree.selection_set(self.tagfix_tree.get_children(""))
        return "break"

    def _sort_tagfix_column(self, col: str, reverse: bool = False):
        tv = self.tagfix_tree
        data = [(tv.set(k, col), k) for k in tv.get_children("")]
        try:
            data = [(float(v), k) for v, k in data]
        except ValueError:
            pass
        data.sort(reverse=reverse)
        for idx, (_, k) in enumerate(data):
            tv.move(k, "", idx)
        tv.heading(col, command=lambda: self._sort_tagfix_column(col, not reverse))

    def _update_tagfix_selection(self, event=None):
        cnt = len(self.tagfix_tree.selection())
        self.tagfix_sel_label.config(text=f"Selected: {cnt}")

    def _refresh_tagfix_view(self, *_):
        if not hasattr(self, "all_records"):
            return
        filters = make_filters(
            self.tagfix_ex_no_diff.get(),
            self.tagfix_ex_skipped.get(),
            self.tagfix_show_all.get(),
        )
        records = apply_filters(self.all_records, filters)
        records = sorted(
            records,
            key=lambda r: (r.score is not None, r.score if r.score is not None else 0),
            reverse=True,
        )
        self.filtered_records = records
        self._render_table(records)
        self._iid_to_prop = {
            iid: rec for iid, rec in zip(self.tagfix_tree.get_children(""), records)
        }
        self._update_tagfix_selection()

    def _apply_selected_tags(self):
        if not hasattr(self, "all_records") or not self.tagfix_db_path:
            return
        selected = [self._iid_to_prop[iid] for iid in self.tagfix_tree.selection()]
        if not selected:
            messagebox.showinfo("Tag Fixer", "No rows selected.")
            return
        fields = []
        if self.tf_apply_artist.get():
            fields.append("artist")
        if self.tf_apply_title.get():
            fields.append("title")
        if self.tf_apply_album.get():
            fields.append("album")
        if self.tf_apply_genres.get():
            fields.append("genres")
        count = apply_proposals(
            selected,
            self.all_records,
            self.tagfix_db_path,
            fields,
            log_callback=self._log,
        )
        messagebox.showinfo("Tag Fixer", f"Updated {count} files.")
        self._refresh_tagfix_view()

    def _render_table(self, records: List[FileRecord]):
        tv = self._prop_tv
        tv.delete(*tv.get_children())
        for rec in records:
            if rec.status == "unmatched" or (
                rec.score is not None and rec.score < MIN_INTERACTIVE_SCORE
            ):
                tag = "lowconf"
            elif (
                rec.old_artist == rec.new_artist
                and rec.old_title == rec.new_title
                and rec.old_album == rec.new_album
                and sorted(rec.old_genres) == sorted(rec.new_genres)
            ):
                tag = "perfect"
            else:
                tag = "changed"
            tv.insert(
                "",
                "end",
                values=(
                    str(rec.path),
                    f"{rec.score:.2f}" if rec.score is not None else "",
                    rec.old_artist or "",
                    rec.new_artist or "",
                    rec.old_title or "",
                    rec.new_title or "",
                    rec.old_album or "",
                    rec.new_album or "",
                    "; ".join(rec.old_genres),
                    "; ".join(rec.new_genres),
                ),
                tags=(tag,),
            )

    def _open_tagfix_debug_window(self):
        if (
            getattr(self, "tagfix_debug_win", None)
            and self.tagfix_debug_win.winfo_exists()
        ):
            return
        win = tk.Toplevel(self)
        win.title("Tag Fixer Debug")
        text = ScrolledText(win, height=20, wrap="word")
        text.pack(fill="both", expand=True)
        self.tagfix_debug_win = win
        self.tagfix_debug_text = text

    def _tagfix_debug(self, msg: str):
        widget = getattr(self, "tagfix_debug_text", None)
        if widget:
            widget.insert("end", msg + "\n")
            widget.see("end")

    def initialize_genre_normalizer(self, mapping: dict, progress_callback=None):
        """Persist mapping JSON and rewrite genre tags across the library."""
        if not self.library_path or not getattr(self, "mapping_path", None):
            raise ValueError("Library must be selected before initializing the normalizer.")

        normalized_map: dict[str, list[str]] = {}
        for raw, value in mapping.items():
            if value is None:
                continue
            key = str(raw).strip()
            if not key:
                continue
            if isinstance(value, list):
                cleaned = [str(v).strip() for v in value if str(v).strip()]
            else:
                cleaned = [str(value).strip()] if str(value).strip() else []
            if cleaned:
                normalized_map[key] = cleaned

        os.makedirs(os.path.dirname(self.mapping_path), exist_ok=True)
        with open(self.mapping_path, "w", encoding="utf-8") as f:
            json.dump(normalized_map, f, indent=2)
        self.genre_mapping = normalized_map

        files = discover_files(self.library_path)
        total = len(files)
        if progress_callback:
            progress_callback(0, total)

        changed = 0
        for idx, path in enumerate(files, start=1):
            if progress_callback:
                progress_callback(idx, total)
            try:
                audio = MutagenFile(path, easy=True)
            except Exception:
                continue
            if not audio:
                continue

            existing_genres = audio.get("genre", []) or []
            rewritten: list[str] = []
            seen: set[str] = set()
            for entry in existing_genres:
                parts = re.split(r"[;,/]", entry)
                for part in parts:
                    part = part.strip()
                    if not part:
                        continue
                    mapped = normalized_map.get(part, [part])
                    values = mapped if isinstance(mapped, list) else [mapped]
                    for m in values:
                        val = str(m).strip()
                        if val and val not in seen:
                            seen.add(val)
                            rewritten.append(val)

            if not rewritten or sorted(rewritten) == sorted(existing_genres):
                continue

            try:
                audio["genre"] = rewritten
                audio.save()
                changed += 1
            except Exception:
                continue

        return changed, total

    def _open_dup_debug_window(self) -> None:
        if (
            getattr(self, "dup_debug_win", None)
            and self.dup_debug_win.winfo_exists()
        ):
            return
        win = tk.Toplevel(self)
        win.title("Duplicate Finder Debug")
        text = ScrolledText(win, height=20, wrap="word")
        text.pack(fill="both", expand=True)
        self.dup_debug_win = win
        self.dup_text = text

    def apply_mapping(self):
        """Persist mapping JSON from text box and apply normalization."""
        if not hasattr(self, "text_map"):
            messagebox.showwarning(
                "No Mapping Editor", "Open the Genre Normalizer to edit mappings."
            )
            return

        if not getattr(self, "mapping_path", None):
            messagebox.showwarning("No Library", "Select a library before applying.")
            return

        try:
            with open(self.mapping_path, "r", encoding="utf-8") as f:
                existing_map = json.load(f)
        except Exception:
            existing_map = {}

        raw = self.text_map.get("1.0", "end").strip()
        try:
            new_map = json.loads(raw)
        except json.JSONDecodeError as e:
            messagebox.showerror("Invalid JSON", str(e))
            return

        conflicts = [
            k for k, v in new_map.items() if k in existing_map and existing_map[k] != v
        ]
        if conflicts:
            msg = (
                "You’re about to change existing mappings for:\n\n"
                + "\n".join(conflicts)
                + "\n\nClick “Yes” to override or “No” to cancel."
            )
            if not messagebox.askyesno("Overwrite Detected", msg):
                return

        os.makedirs(os.path.dirname(self.mapping_path), exist_ok=True)
        with open(self.mapping_path, "w", encoding="utf-8") as f:
            json.dump(new_map, f, indent=2)
        self.genre_mapping = new_map

        for rec in getattr(self, "all_records", []):
            rec.old_genres = normalize_genres(rec.old_genres, self.genre_mapping)
            rec.new_genres = normalize_genres(rec.new_genres, self.genre_mapping)

        if hasattr(self, "filtered_records") and hasattr(self, "_prop_tv"):
            self._render_table(self.filtered_records)

        # Confirm success and keep the editor open
        messagebox.showinfo(
            "Mapping Applied",
            "Your genre mapping has been successfully saved and applied to the library.",
        )

    def reset_tagfix_log(self):
        initial = self.library_path or load_last_path()
        folder = filedialog.askdirectory(
            title="Select Library Root", initialdir=initial
        )
        if not folder:
            return
        if not messagebox.askyesno(
            "Reset Log", "This will erase all history of prior scans. Continue?"
        ):
            return
        docs_dir = os.path.join(folder, "Docs")
        db_path = os.path.join(docs_dir, ".soundvault.db")
        if os.path.exists(db_path):
            os.remove(db_path)
        messagebox.showinfo("Reset", "Tag-fix log cleared.")
        self._log(f"Reset tag-fix log for {folder}")

    # ── Library Sync Helpers ───────────────────────────────────────────
    def _browse_sync_library(self):
        initial = self.sync_library_var.get() or load_last_path()
        folder = filedialog.askdirectory(
            title="Select Library Folder", initialdir=initial
        )
        if folder:
            self.sync_library_var.set(folder)

    def _browse_sync_incoming(self):
        initial = self.sync_incoming_var.get() or load_last_path()
        folder = filedialog.askdirectory(
            title="Select Incoming Folder", initialdir=initial
        )
        if folder:
            self.sync_incoming_var.set(folder)

    def _scan_library_sync(self):
        lib = self.sync_library_var.get()
        inc = self.sync_incoming_var.get()
        if not lib or not inc:
            messagebox.showwarning(
                "Scan", "Please choose library and incoming folders."
            )
            return
        db = os.path.join(lib, "Docs", ".soundvault.db")
        cfg = load_config()
        thresholds = cfg.get("format_fp_thresholds", DEFAULT_FP_THRESHOLDS)

        library_sync.set_debug(self.sync_debug_var.get())

        def task():
            try:
                res = library_sync.compare_libraries(
                    lib, inc, db, thresholds=thresholds
                )
                self.sync_new = res["new"]
                self.sync_existing = res["existing"]
                self.sync_improved = res["improved"]
                self.after(0, self._render_sync_results)
            except Exception as e:
                self.after(0, lambda: messagebox.showerror("Scan Failed", str(e)))

        threading.Thread(target=task, daemon=True).start()

    def _render_sync_results(self):
        self.sync_new_list.delete(0, "end")
        self.sync_existing_list.delete(0, "end")
        self.sync_improved_list.delete(0, "end")
        for p in self.sync_new:
            self.sync_new_list.insert("end", os.path.basename(p))
        for inc, _lib in self.sync_existing:
            self.sync_existing_list.insert("end", os.path.basename(inc))
        for inc, _lib in self.sync_improved:
            self.sync_improved_list.insert("end", os.path.basename(inc))

    def _copy_new_tracks(self):
        idxs = self.sync_new_list.curselection()
        if not idxs:
            return
        sels = [self.sync_new[int(i)] for i in idxs]
        dests = library_sync.copy_new_tracks(
            sels,
            self.sync_incoming_var.get(),
            self.sync_library_var.get(),
        )
        if self.sync_auto_var.get():
            playlist_generator.update_playlists(dests)
        messagebox.showinfo("Copy New", f"Copied {len(dests)} files")

    def _replace_selected(self):
        idxs = self.sync_improved_list.curselection()
        if not idxs:
            return
        sels = [self.sync_improved[int(i)] for i in idxs]
        dests = library_sync.replace_tracks(sels)
        if self.sync_auto_var.get():
            playlist_generator.update_playlists(dests)
        messagebox.showinfo("Replace", f"Replaced {len(dests)} files")

    # ── Quality Checker Helpers ─────────────────────────────────────────
    def clear_quality_view(self) -> None:
        for w in self.qc_inner.winfo_children():
            w.destroy()

    def _validate_threshold(self) -> None:
        """Enable Scan button only when threshold is valid."""
        try:
            val = float(self.fp_threshold_var.get())
            valid = 0.0 < val <= 1.0
        except Exception:
            valid = False
        try:
            pref = int(self.fp_prefix_var.get())
            valid_pref = pref >= 0
        except Exception:
            valid_pref = False
        folder_selected = self.library_path_var.get()
        if valid and valid_pref and folder_selected:
            self.scan_btn.config(state="normal")
        else:
            self.scan_btn.config(state="disabled")

    def _play_preview(
        self,
        path: str,
        start_ms: int = 30000,
        duration_ms: int = 15000,
        player_item: str | None = None,
    ) -> None:
        """Play an audio preview while serializing concurrent requests."""

        if not self.preview_backend_available:
            err = self.preview_backend_error or "VLC preview backend unavailable."
            logging.error("Preview backend unavailable: %s", err)
            if hasattr(self, "player_status_var"):
                self.player_status_var.set(f"Preview disabled: {err}")
            messagebox.showerror("Playback failed", err)
            return

        if self._preview_in_progress:
            # Interrupt any existing playback before starting the new preview
            self._ignore_next_preview_finish = True
            self.preview_player.stop_preview()
            self._preview_in_progress = False

        if hasattr(self, "player_status_var"):
            fname = os.path.basename(path)
            suffix = " (30s highlight)" if duration_ms >= 30000 else ""
            self.player_status_var.set(f"Playing {fname}{suffix}…")

        self._preview_in_progress = True
        self._set_player_play_state_busy(player_item)

        def task() -> None:
            try:
                self.preview_player.play_clip(
                    path, start_ms=start_ms, duration_ms=duration_ms
                )
            except PlaybackError as e:
                logging.exception("Preview playback failed")
                self.after(0, lambda: self._preview_finished_ui(error=str(e)))
            except Exception as e:  # pragma: no cover - safety net
                logging.exception("Unexpected preview failure")
                self.after(0, lambda: self._preview_finished_ui(error=str(e)))

        self._preview_thread = threading.Thread(target=task, daemon=True)
        self._preview_thread.start()

    def _preview_finished_ui(self, error: str | None = None):
        if self._ignore_next_preview_finish:
            # Skip UI reset triggered by an intentionally interrupted preview
            self._ignore_next_preview_finish = False
            return

        self._preview_in_progress = False
        self._restore_player_play_icons()
        self._set_preview_controls_state(enabled=self.preview_backend_available)
        if hasattr(self, "player_status_var"):
            if error:
                self.player_status_var.set("Playback failed. Check logs.")
                messagebox.showerror("Playback failed", error)
            else:
                self.player_status_var.set("Ready to play another track.")

    def _set_preview_controls_state(self, enabled: bool) -> None:
        state = "!disabled" if enabled else "disabled"
        for btn in getattr(self, "_quality_play_buttons", []):
            try:
                btn.state([state])
            except Exception:
                logging.exception("Failed to update preview button state")

    def _set_player_play_state_busy(self, item_id: str | None) -> None:
        if not hasattr(self, "player_tree"):
            return
        self._restore_player_play_icons()
        if not item_id or not self.player_tree.exists(item_id):
            return
        values = list(self.player_tree.item(item_id, "values"))
        if len(values) >= 5:
            values[4] = "⏳"
            self.player_tree.item(item_id, values=values)
            self._player_busy_item = item_id

    def _restore_player_play_icons(self) -> None:
        if not hasattr(self, "player_tree"):
            return
        if self._player_busy_item and self.player_tree.exists(self._player_busy_item):
            values = list(self.player_tree.item(self._player_busy_item, "values"))
            if len(values) >= 5:
                values[4] = "▶" if self.preview_backend_available else "—"
                self.player_tree.item(self._player_busy_item, values=values)
        self._player_busy_item = None

    def _player_art_size(self) -> int:
        base = 200
        scale_factor = 0.8 + (0.2 * max(self.current_scale, 1.0))
        return int(base * min(scale_factor, 1.25))

    def _load_thumbnail(self, path: str | None, size: int = 100) -> ImageTk.PhotoImage:
        img = None
        if path:
            try:
                audio = MutagenFile(path)
                img_data = None
                if hasattr(audio, "tags") and audio.tags is not None:
                    for key in audio.tags.keys():
                        if str(key).startswith("APIC"):
                            img_data = audio.tags[key].data
                            break
                if img_data is None and getattr(audio, "pictures", None):
                    pics = getattr(audio, "pictures", [])
                    if pics:
                        img_data = pics[0].data
                if img_data:
                    img = Image.open(BytesIO(img_data))
            except Exception:
                img = None
            if img is None:
                candidates = []
                folder = os.path.dirname(path)
                for stem in ("cover", "folder", "front", "album"):
                    for ext in ("jpg", "jpeg", "png", "webp"):
                        candidates.append(os.path.join(folder, f"{stem}.{ext}"))
                for candidate in candidates:
                    if not os.path.exists(candidate):
                        continue
                    try:
                        img = Image.open(candidate)
                        break
                    except Exception:
                        img = None
        if img is None:
            img = Image.new("RGB", (size, size), "#777777")
        img.thumbnail((size, size))
        return ImageTk.PhotoImage(img)

    def _update_player_art(
        self, path: str | None, title: str | None = None, artist: str | None = None
    ) -> None:
        if not hasattr(self, "player_art_label"):
            return
        size = self._player_art_size()
        art = self._load_thumbnail(path, size=size)
        self.player_art_image = art
        self.player_art_label.configure(image=art)
        if path:
            caption = title or os.path.basename(path)
            if artist:
                caption = f"{caption}\n{artist}"
        else:
            caption = "Select a track to view album art"
        self.player_art_caption.configure(text=caption, wraplength=size + 20)

    def _get_selected_player_paths(self) -> list[str]:
        if not hasattr(self, "player_tree"):
            return []

        selections: list[str] = []

        # Include selections from the main library table.
        selection = self.player_tree.selection()
        selections.extend(
            [self.player_tree_paths[item] for item in selection if item in self.player_tree_paths]
        )

        # Include selections from the optional playlist preview table when visible.
        if getattr(self, "player_playlist_tree", None):
            pl_selection = self.player_playlist_tree.selection()
            selections.extend(
                [
                    self.player_playlist_tree_paths[item]
                    for item in pl_selection
                    if item in self.player_playlist_tree_paths
                ]
            )

        return selections

    def _player_set_temp_playlist(self, tracks: list[str]) -> None:
        self.player_temp_playlist = list(dict.fromkeys(tracks))
        self._sync_player_playlist()

    def _sync_player_playlist(self) -> None:
        if self.player_playlist_listbox is None:
            return
        self.player_playlist_listbox.delete(0, tk.END)
        for path in self.player_temp_playlist:
            self.player_playlist_listbox.insert(tk.END, os.path.basename(path))

        count = len(self.player_temp_playlist)
        suffix = "song" if count == 1 else "songs"
        self.player_playlist_status_var.set(f"Playlist builder items: {count} {suffix}")

    def _player_add_selection_to_temp(self) -> None:
        selected_paths = self._get_selected_player_paths()
        if not selected_paths:
            messagebox.showinfo(
                "Playlist Builder", "Select one or more songs to add first."
            )
            return

        combined = list(self.player_temp_playlist)
        for path in selected_paths:
            if path not in combined:
                combined.append(path)
        self._player_set_temp_playlist(combined)

    def _player_remove_selected_from_temp(self) -> None:
        if self.player_playlist_listbox is None:
            return
        selected = list(self.player_playlist_listbox.curselection())
        if not selected:
            messagebox.showinfo("Playlist Builder", "Select songs in the list to remove.")
            return

        remaining = [
            track for i, track in enumerate(self.player_temp_playlist) if i not in selected
        ]
        self._player_set_temp_playlist(remaining)

    def _player_clear_temp_playlist(self) -> None:
        if not self.player_temp_playlist:
            return
        self._player_set_temp_playlist([])

    def _player_load_playlist(self) -> None:
        playlists_dir = os.path.join(self.library_path, "Playlists")
        initial_dir = (
            playlists_dir
            if os.path.isdir(playlists_dir)
            else self.library_path
            if self.library_path
            else os.getcwd()
        )
        chosen = filedialog.askopenfilename(
            title="Load Playlist",
            initialdir=initial_dir,
            defaultextension=".m3u",
            filetypes=[("M3U Playlist", "*.m3u"), ("All Files", "*.*")],
        )
        if not chosen:
            return

        try:
            with open(chosen, "r", encoding="utf-8") as f:
                entries = [line.strip() for line in f if line.strip()]
        except Exception as exc:
            messagebox.showerror("Load Playlist", f"Could not read playlist: {exc}")
            return

        base_dir = os.path.dirname(chosen)
        resolved: list[str] = []
        for entry in entries:
            candidate = entry if os.path.isabs(entry) else os.path.join(base_dir, entry)
            candidate = os.path.normpath(candidate)
            if os.path.exists(candidate):
                resolved.append(candidate)

        if not resolved:
            messagebox.showinfo(
                "Load Playlist", "No valid tracks found in the selected playlist."
            )
            return

        self._player_set_temp_playlist(resolved)

    def _player_save_temp_playlist(self) -> None:
        if not self.player_temp_playlist:
            messagebox.showinfo("Playlist Builder", "Add songs before saving a playlist.")
            return
        if not self.library_path:
            messagebox.showwarning("No Library", "Select a library before saving.")
            return

        outfile = self._player_prompt_playlist_destination()
        if not outfile:
            return

        try:
            write_playlist(self.player_temp_playlist, outfile)
        except Exception as exc:
            messagebox.showerror("Playlist", f"Failed to save playlist: {exc}")
            return

        messagebox.showinfo("Playlist", f"Playlist saved to {outfile}")
        self._open_folder(os.path.dirname(outfile))

    def _player_prompt_playlist_destination(self) -> str | None:
        playlists_dir = os.path.join(self.library_path, "Playlists")
        os.makedirs(playlists_dir, exist_ok=True)
        ts = datetime.now().strftime("%Y%m%d_%H%M%S")
        default_name = f"PlayerSelection_{ts}.m3u"

        chosen = filedialog.asksaveasfilename(
            parent=self,
            title="Save Playlist As",
            defaultextension=".m3u",
            initialdir=playlists_dir,
            initialfile=default_name,
            filetypes=[("M3U Playlist", "*.m3u"), ("All Files", "*.*")],
        )

        if not chosen:
            return None

        return os.path.join(playlists_dir, os.path.basename(chosen))

    def _player_show_current_playlists(self) -> None:
        if not self.library_path:
            messagebox.showwarning("No Library", "Select a library first.")
            return

        playlists_dir = os.path.join(self.library_path, "Playlists")
        if not os.path.isdir(playlists_dir):
            messagebox.showinfo(
                "Playlists", "No playlists folder found yet. Save one to get started."
            )
            return
        try:
            entries = [
                f
                for f in os.listdir(playlists_dir)
                if os.path.isfile(os.path.join(playlists_dir, f))
            ]
        except OSError as exc:
            messagebox.showerror("Playlists", f"Could not read folder: {exc}")
            return

        if not entries:
            messagebox.showinfo("Playlists", "No playlists found.")
            return

        messagebox.showinfo("Playlists", "\n".join(sorted(entries)))

    def _open_folder(self, path: str) -> None:
        try:
            if sys.platform == "win32":
                os.startfile(path)  # type: ignore[attr-defined]
            elif sys.platform == "darwin":
                subprocess.run(["open", path], check=False)
            else:
                subprocess.run(["xdg-open", path], check=False)
        except Exception as exc:
            messagebox.showerror("Open Folder", f"Could not open {path}: {exc}")

    def populate_quality_table(self, matches):
        self.clear_quality_view()
        self._quality_play_buttons = []
        if not matches:
            ttk.Label(self.qc_inner, text="No duplicates detected in this library").pack(pady=20)
            return

        for keep_path, dup_path in matches:
            row = ttk.Frame(self.qc_inner)
            row.pack(fill="x", padx=10, pady=2)

            btn_state = "normal"
            if not self.preview_backend_available or self._preview_in_progress:
                btn_state = "disabled"
            play_btn = ttk.Button(
                row,
                text="▶",
                width=1,
                state=btn_state,
                command=lambda p=dup_path: self._play_preview(p),
            )
            play_btn.pack(side="left")
            self._quality_play_buttons.append(play_btn)

            thumb = self._load_thumbnail(dup_path, size=40)
            img_label = ttk.Label(row, image=thumb)
            img_label.image = thumb
            img_label.pack(side="left", padx=(5, 10))

            tags = get_tags(dup_path)
            title = tags.get("title") or os.path.basename(dup_path)
            artist = tags.get("artist") or "Unknown"
            year = tags.get("year") or "?"
            ext = os.path.splitext(dup_path)[1].lower()
            size = os.path.getsize(dup_path) / 1024 / 1024

            info = ttk.Frame(row)
            info.pack(side="left", fill="x", expand=True)
            ttk.Label(info, text=title, font=("TkDefaultFont", 9, "bold"), anchor="w").pack(anchor="w")
            ttk.Label(info, text=f"{artist} • {year}", font=("TkDefaultFont", 8), anchor="w").pack(anchor="w")
            ttk.Label(info, text=f"{ext[1:].upper()} {size:.1f} MB", font=("TkDefaultFont", 8), anchor="w").pack(anchor="w")

            del_btn = ttk.Button(row, text="Delete", command=lambda p=dup_path, f=row: self._prompt_delete(p, f))
            del_btn.pack(side="right")

        self.qc_canvas.update_idletasks()

    def _prompt_delete(self, path: str, row: tk.Widget) -> None:
        if getattr(self, "_skip_delete_confirm", False):
            proceed = True
        else:
            proceed, skip = self._confirm_delete(path)
            if skip:
                self._skip_delete_confirm = True
        if not proceed:
            return
        try:
            os.remove(path)
            row.destroy()
            self._log(f"Deleted duplicate {path}")
        except Exception as e:
            messagebox.showerror("Delete Failed", str(e))

    def _confirm_delete(self, path: str) -> tuple[bool, bool]:
        top = tk.Toplevel(self)
        top.title("Confirm Delete")
        top.grab_set()
        ttk.Label(top, text=f"Delete {os.path.basename(path)}?").pack(padx=10, pady=(10, 5))
        skip_var = tk.BooleanVar()
        ttk.Checkbutton(top, text="Don't ask again this session", variable=skip_var).pack(padx=10, pady=(0, 5), anchor="w")
        result = {"ok": False}

        def do_ok() -> None:
            result["ok"] = True
            top.destroy()

        def do_cancel() -> None:
            top.destroy()

        btn_frame = ttk.Frame(top)
        btn_frame.pack(pady=(0, 10))
        ttk.Button(btn_frame, text="Delete", command=do_ok).pack(side="left", padx=5)
        ttk.Button(btn_frame, text="Cancel", command=do_cancel).pack(side="left", padx=5)
        top.wait_window()
        return result["ok"], skip_var.get()

    def _create_player_library_table(self, parent: tk.Widget) -> ttk.Frame:
        table = ttk.Frame(parent)
        p_vsb = ttk.Scrollbar(table, orient="vertical")
        p_vsb.pack(side="right", fill="y")
        p_hsb = ttk.Scrollbar(table, orient="horizontal")
        p_hsb.pack(side="bottom", fill="x")

        cols = ("Title", "Artist", "Album", "Length", "Play")
        self.player_tree = ttk.Treeview(
            table,
            columns=cols,
            show="headings",
            yscrollcommand=p_vsb.set,
            xscrollcommand=p_hsb.set,
        )
        p_vsb.config(command=self.player_tree.yview)
        p_hsb.config(command=self.player_tree.xview)
        self.player_tree.pack(fill="both", expand=True)

        widths = {"Title": 220, "Artist": 140, "Album": 160, "Length": 70, "Play": 50}
        for c in cols:
            self.player_tree.heading(c, text=c)
            self.player_tree.column(
                c,
                width=widths.get(c, 100),
                anchor="center" if c in {"Length", "Play"} else "w",
                stretch=c != "Play",
            )

        self.player_tree.bind("<ButtonRelease-1>", self._on_player_tree_click)
        self.player_tree.bind("<<TreeviewSelect>>", self._on_player_selection_change)
        return table

    def _create_playlist_table(self, parent: tk.Widget) -> ttk.Treeview:
        frame = ttk.Frame(parent)
        frame.pack(fill="both", expand=True)
        p_vsb = ttk.Scrollbar(frame, orient="vertical")
        p_vsb.pack(side="right", fill="y")
        p_hsb = ttk.Scrollbar(frame, orient="horizontal")
        p_hsb.pack(side="bottom", fill="x")

        cols = ("Title", "Artist", "Play")
        tree = ttk.Treeview(
            frame,
            columns=cols,
            show="headings",
            yscrollcommand=p_vsb.set,
            xscrollcommand=p_hsb.set,
        )
        p_vsb.config(command=tree.yview)
        p_hsb.config(command=tree.xview)
        tree.pack(fill="both", expand=True)

        widths = {"Title": 220, "Artist": 160, "Play": 50}
        for c in cols:
            tree.heading(c, text=c)
            tree.column(
                c,
                width=widths.get(c, 100),
                anchor="center" if c == "Play" else "w",
                stretch=c != "Play",
            )

        tree.bind("<ButtonRelease-1>", self._on_playlist_tree_click)
        tree.bind("<<TreeviewSelect>>", self._on_playlist_selection_change)
        return tree

    def _toggle_player_playlist_view(self) -> None:
        if self.player_playlist_mode:
            self._unload_player_playlist_view()
            return

        tracks = self._prompt_playlist_tracks()
        if not tracks:
            return
        self.player_playlist_rows = self._prepare_player_rows(tracks)
        self._enter_player_playlist_view()

    def _prompt_playlist_tracks(self) -> list[str] | None:
        playlists_dir = os.path.join(self.library_path, "Playlists")
        initial_dir = (
            playlists_dir
            if os.path.isdir(playlists_dir)
            else self.library_path
            if self.library_path
            else os.getcwd()
        )
        chosen = filedialog.askopenfilename(
            title="Add Playlist",
            initialdir=initial_dir,
            defaultextension=".m3u",
            filetypes=[("M3U Playlist", "*.m3u"), ("All Files", "*.*")],
        )
        if not chosen:
            return None

        try:
            with open(chosen, "r", encoding="utf-8") as f:
                entries = [line.strip() for line in f if line.strip()]
        except Exception as exc:
            messagebox.showerror("Playlist", f"Could not read playlist: {exc}")
            return None

        base_dir = os.path.dirname(chosen)
        resolved: list[str] = []
        for entry in entries:
            candidate = entry if os.path.isabs(entry) else os.path.join(base_dir, entry)
            candidate = os.path.normpath(candidate)
            if os.path.exists(candidate):
                resolved.append(candidate)

        if not resolved:
            messagebox.showinfo(
                "Playlist", "No valid tracks found in the selected playlist."
            )
            return None
        return resolved

    def _enter_player_playlist_view(self) -> None:
        self.player_playlist_mode = True
        self.player_playlist_toggle_btn.config(text="Unload Playlist")
        self.player_library_frame.pack_forget()
        self.player_library_frame.pack(
            side="left", fill="both", expand=True, padx=(0, 10), pady=(0, 0)
        )

        self.player_playlist_frame = ttk.LabelFrame(
            self.player_table_region, text="Playlist Preview"
        )
        self.player_playlist_frame.pack(side="left", fill="both", expand=True)
        self.player_playlist_tree = self._create_playlist_table(
            self.player_playlist_frame
        )
        self._render_playlist_rows(self.player_playlist_rows)

    def _unload_player_playlist_view(self) -> None:
        self.player_playlist_mode = False
        self.player_playlist_toggle_btn.config(text="Add Playlist")
        self.player_playlist_rows = []
        self._clear_playlist_table()
        if getattr(self, "player_playlist_frame", None):
            self.player_playlist_frame.destroy()
            self.player_playlist_frame = None
        self.player_library_frame.pack_forget()
        self.player_library_frame.pack(fill="both", expand=True)
        self._update_player_art(None)

    def _render_playlist_rows(self, rows: list[dict[str, str]]) -> None:
        self._clear_playlist_table()
        if not self.player_playlist_tree:
            return
        play_icon = "▶" if self.preview_backend_available else "—"
        for row in rows:
            item = self.player_playlist_tree.insert(
                "",
                "end",
                values=(
                    row.get("title", ""),
                    row.get("artist", ""),
                    play_icon,
                ),
            )
            path = row.get("path", "")
            self.player_playlist_tree_paths[item] = path
            self.player_playlist_tree_rows[item] = row

    def _clear_playlist_table(self) -> None:
        if self.player_playlist_tree:
            for row in self.player_playlist_tree.get_children():
                self.player_playlist_tree.delete(row)
        self.player_playlist_tree_paths.clear()
        self.player_playlist_tree_rows.clear()

    def _on_playlist_tree_click(self, event) -> None:
        if not self.player_playlist_tree:
            return
        region = self.player_playlist_tree.identify_region(event.x, event.y)
        if region != "cell":
            return
        col = self.player_playlist_tree.identify_column(event.x)
        if col != "#3":
            return
        item = self.player_playlist_tree.identify_row(event.y)
        if not item:
            return
        path = self.player_playlist_tree_paths.get(item)
        if not path:
            return
        row = self.player_playlist_tree_rows.get(item, {})
        self._update_player_art(path, title=row.get("title"), artist=row.get("artist"))
        self._play_preview(path, duration_ms=30000, player_item=None)

    def _on_playlist_selection_change(self, _event) -> None:
        if not self.player_playlist_tree:
            return
        selection = self.player_playlist_tree.selection()
        if not selection:
            return
        item = selection[0]
        path = self.player_playlist_tree_paths.get(item)
        row = self.player_playlist_tree_rows.get(item, {})
        self._update_player_art(path, title=row.get("title"), artist=row.get("artist"))

    # ── Player Tab Helpers ─────────────────────────────────────────────
    def _clear_player_table(self) -> None:
        if not hasattr(self, "player_tree"):
            return
        for row in self.player_tree.get_children():
            self.player_tree.delete(row)
        self.player_tree_paths.clear()
        self.player_tree_rows.clear()
        self._update_player_art(None)

    def _prepare_player_rows(self, tracks: list[str]) -> list[dict[str, str]]:
        rows = []
        for path in tracks:
            tags = get_tags(path)
            title = tags.get("title") or os.path.basename(path)
            artist = tags.get("artist") or "Unknown"
            album = tags.get("album") or ""
            length_sec = self._get_track_length(path)
            rows.append(
                {
                    "title": title,
                    "artist": artist,
                    "album": album,
                    "length": self._format_duration(length_sec),
                    "path": path,
                }
            )
        return rows

    def _format_duration(self, seconds: float | None) -> str:
        if not seconds:
            return "—"
        mins, secs = divmod(int(seconds), 60)
        return f"{mins}:{secs:02d}"

    def _get_track_length(self, path: str) -> float | None:
        try:
            audio = MutagenFile(path)
            if audio and getattr(audio, "info", None):
                length = getattr(audio.info, "length", None)
                if length:
                    return float(length)
        except Exception:
            return None
        return None

    def _load_player_library_async(self) -> None:
        if not self.library_path:
            self.player_status_var.set("Select a library to load tracks.")
            if hasattr(self, "player_reload_btn"):
                self.player_reload_btn.config(state="disabled")
            return
        if self._player_load_thread and self._player_load_thread.is_alive():
            return

        self.player_status_var.set("Loading tracks…")
        self.player_reload_btn.config(state="disabled")
        thread = threading.Thread(
            target=self._load_player_library, args=(self.library_path,), daemon=True
        )
        self._player_load_thread = thread
        thread.start()

    def _load_player_library(self, library_path: str) -> None:
        try:
            tracks = gather_tracks(library_path, self.folder_filter)
        except Exception as exc:
            self.after(
                0,
                lambda: self.player_status_var.set(
                    f"Failed to load library: {exc}"
                ),
            )
            self.after(0, lambda: self.player_reload_btn.config(state="normal"))
            return

        rows = self._prepare_player_rows(tracks)

        self.after(0, lambda: self._update_player_table(rows, library_path))

    def preview_tracks_in_player(self, tracks: list[str], label: str) -> None:
        if not tracks:
            messagebox.showinfo("Playlist Preview", "No tracks available to preview.")
            return

        def worker() -> None:
            rows = self._prepare_player_rows(tracks)
            self.after(0, lambda: self._show_player_preview(rows, label))

        threading.Thread(target=worker, daemon=True).start()

    def _show_player_preview(self, rows: list[dict[str, str]], label: str) -> None:
        self.player_view_label = f"Previewing {label}"
        self.player_tracks = rows
        self._apply_player_filter(total_count=len(rows))
        if hasattr(self, "notebook"):
            self.notebook.select(self.player_tab)

    def _update_player_table(self, rows: list[dict[str, str]], library_path: str) -> None:
        if library_path != self.library_path:
            return
        self.player_view_label = f"Library – {os.path.basename(library_path)}"
        self.player_tracks = rows
        self._apply_player_filter(total_count=len(rows))

    def _apply_player_filter(self, *_args, total_count: int | None = None) -> None:
        if not hasattr(self, "player_tree"):
            return
        query = self.player_search_var.get().strip().lower()
        if query:
            rows = [r for r in self.player_tracks if self._matches_player_query(r, query)]
        else:
            rows = list(self.player_tracks)
        self._render_player_rows(rows, total_count=total_count)

    def _matches_player_query(self, row: dict[str, str], query: str) -> bool:
        for key in ("title", "artist", "album", "length", "path"):
            val = row.get(key)
            if val and query in str(val).lower():
                return True
        return False

    def _render_player_rows(
        self, rows: list[dict[str, str]], total_count: int | None = None
    ) -> None:
        self._clear_player_table()
        play_icon = "▶" if self.preview_backend_available else "—"
        for row in rows:
            item = self.player_tree.insert(
                "",
                "end",
                values=(
                    row["title"],
                    row["artist"],
                    row["album"],
                    row["length"],
                    play_icon,
                ),
            )
            self.player_tree_paths[item] = row["path"]
            self.player_tree_rows[item] = row

        if rows:
            first = rows[0]
            self._update_player_art(
                first.get("path"),
                title=first.get("title"),
                artist=first.get("artist"),
            )
        else:
            self._update_player_art(None)

        total = total_count if total_count is not None else len(rows)
        shown = len(rows)
        suffix = "track" if total == 1 else "tracks"
        prefix = f"{self.player_view_label}. " if self.player_view_label else ""
        if not self.preview_backend_available:
            reason = self.preview_backend_error or "Install python-vlc to enable playback."
            status = f"{prefix}Loaded {total} {suffix}. Preview disabled: {reason}"
        else:
            status = f"{prefix}Loaded {total} {suffix}. Click ▶ for a 30s highlight."
        if shown != total:
            status += f" Showing {shown} match{'es' if shown != 1 else ''}."
        self.player_status_var.set(status)
        self.player_reload_btn.config(state="normal")

    def _on_player_tree_click(self, event) -> None:
        region = self.player_tree.identify_region(event.x, event.y)
        if region != "cell":
            return
        col = self.player_tree.identify_column(event.x)
        # Play column is the fifth heading (#5 when using ``show='headings'``)
        if col != "#5":
            return
        item = self.player_tree.identify_row(event.y)
        if not item:
            return
        if not self.preview_backend_available:
            self.player_status_var.set(
                f"Preview disabled: {self.preview_backend_error or 'Install python-vlc.'}"
            )
            return
        path = self.player_tree_paths.get(item)
        if path:
            row = self.player_tree_rows.get(item, {})
            self._update_player_art(
                path, title=row.get("title"), artist=row.get("artist")
            )
            self._play_preview(path, duration_ms=30000, player_item=item)

    def _on_player_selection_change(self, _event) -> None:
        if not hasattr(self, "player_tree"):
            return
        selection = self.player_tree.selection()
        if not selection:
            self._update_player_art(None)
            return
        item = selection[0]
        path = self.player_tree_paths.get(item)
        row = self.player_tree_rows.get(item, {})
        self._update_player_art(path, title=row.get("title"), artist=row.get("artist"))

    def _send_help_query(self):
        threading.Thread(target=self._do_help_query, daemon=True).start()

    def _do_help_query(self):
        user_q = self.chat_input.get().strip()
        if not user_q:
            return

        self.chat_history.configure(state="normal")
        self.chat_history.insert("end", f"You: {user_q}\n")
        self.chat_history.configure(state="disabled")
        self.chat_input.delete(0, "end")

        try:
            reply = self.assistant_plugin.chat(user_q)
        except Exception as err:
            reply = f"[Error initializing or querying model]\n{err}"

        self.after(0, lambda: self._append_help_response(reply))

    def _append_help_response(self, reply):
        self.chat_history.configure(state="normal")
        self.chat_history.insert("end", f"Assistant: {reply}\n\n")
        self.chat_history.configure(state="disabled")
        self.chat_history.see("end")

    def open_metadata_settings(self):
        """Open a non-modal window for configuring metadata services."""
        if getattr(self, "_metadata_win", None) and self._metadata_win.winfo_exists():
            self._metadata_win.focus()
            return
        win = tk.Toplevel(self)
        win.title("Metadata Services")
        from plugins.acoustid_plugin import MetadataServiceConfigFrame

        frame = MetadataServiceConfigFrame(win)
        frame.pack(fill="both", expand=True, padx=10, pady=10)
        win.bind(
            "<Destroy>",
            lambda e: (
                self._check_tagfix_api_status()
                if e.widget is win and self.winfo_exists()
                else None
            ),
        )
        self._metadata_win = win

    def _on_exit(self) -> None:
        """Triggered by File→Exit to mark a clean shutdown."""
        crash_watcher.mark_clean_shutdown()
        self.quit()

    def _on_close(self):
        """Handle application close event."""
        crash_watcher.record_event("WM_DELETE_WINDOW")
        self.preview_player.stop_preview()
        self.destroy()

    def _view_crash_log(self) -> None:
        """Open a window displaying the last 50 lines of the crash log."""
        path = getattr(self, "log_path", "soundvault_crash.log")
        try:
            with open(path, "r", encoding="utf-8") as fh:
                lines = fh.readlines()[-50:]
        except FileNotFoundError:
            messagebox.showinfo("Crash Log", "No crash log found.")
            return

        win = tk.Toplevel(self)
        win.title("Crash Log")
        text = ScrolledText(win, width=80, height=24)
        text.pack(fill="both", expand=True)
        text.insert("end", "".join(lines))
        text.configure(state="disabled")

    def show_log_tab(self) -> None:
        """Switch to the Log tab so users can see background activity."""
        if hasattr(self, "log_tab"):
            self.notebook.select(self.log_tab)

    def _log(self, msg):
        timestamp = time.strftime("%H:%M:%S")
        line = f"{timestamp} {msg}"
        self.output.configure(state="normal")
        self.output.insert("end", line + "\n")
        self.output.see("end")
        self.output.configure(state="disabled")
        if getattr(self, "_dup_logging", False) and hasattr(self, "dup_text"):
            self.dup_text.configure(state="normal")
            self.dup_text.insert("end", line + "\n")
            self.dup_text.see("end")
            self.dup_text.configure(state="disabled")


if __name__ == "__main__":
    import logging
    from crash_logger import (
        install as install_crash_logger,
        add_context_provider,
    )

    LOG_PATH = "soundvault_crash.log"
    install_crash_logger(log_path=LOG_PATH, level=logging.DEBUG)
    crash_watcher.start()
    app = SoundVaultImporterApp()
    add_context_provider(lambda: {"library_path": app.library_path})
    app.log_path = LOG_PATH
    app.mainloop()<|MERGE_RESOLUTION|>--- conflicted
+++ resolved
@@ -321,16 +321,9 @@
         save_btn = ttk.Button(btn_frame, text="Save Mapping", command=app.apply_mapping)
         save_btn.pack(side="left", padx=(6, 0))
         apply_btn = ttk.Button(btn_frame, text="Apply To Songs")
-<<<<<<< HEAD
-        apply_btn.pack(side="left", padx=(6, 0))
-
-        status_col = ttk.Frame(map_box)
-        status_col.pack(fill="x", padx=8, pady=(0, 6))
-=======
         apply_btn.pack(side="right")
         status_col = ttk.Frame(btn_frame)
         status_col.pack(side="left", padx=8, expand=True, fill="x")
->>>>>>> 3c29fec7
         ttk.Label(status_col, textvariable=init_status).pack(anchor="w")
         ttk.Label(status_col, textvariable=apply_status).pack(anchor="w")
 
