--- conflicted
+++ resolved
@@ -1820,44 +1820,7 @@
         ).pack(side="right", padx=20)
         top.wait_window()
         return proceed.get()
-
-<<<<<<< HEAD
-    def regenerate_playlists(self):
-=======
-    def scan_orphans(self):
->>>>>>> b27a0184
-        path = self.require_library()
-        if not path:
-            return
-        messagebox.showinfo(
-<<<<<<< HEAD
-            "Regenerate Playlists", f"[stub] Would regenerate playlists in:\n{path}"
-        )
-        self._log(f"[stub] Regenerate Playlists → {path}")
-=======
-            "Scan for Orphans", f"[stub] Would scan for orphans in:\n{path}"
-        )
-        self._log(f"[stub] Scan for Orphans → {path}")
-        self.update_library_info()
-
-    def compare_libraries(self):
-        master = self.require_library()
-        if not master:
-            return
-        device = filedialog.askdirectory(
-            title="Select Device Library Root", initialdir=master
-        )
-        if not device:
-            return
-        save_last_path(device)
-        messagebox.showinfo(
-            "Compare Libraries",
-            f"[stub] Would compare:\nMaster: {master}\nDevice: {device}",
-        )
-        self._log(f"[stub] Compare Libraries → Master: {master}, Device: {device}")
->>>>>>> b27a0184
-        self.update_library_info()
-
+      
     def cluster_playlists_dialog(self, method: str = "kmeans"):
         path = self.require_library()
         if not path:
