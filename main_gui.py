import os
import threading
import queue
import tkinter as tk
from tkinter import filedialog, messagebox, ttk

from validator import validate_soundvault_structure
from music_indexer_api import run_full_indexer
from importer_core import scan_and_import
from sample_highlight import play_file_highlight, PYDUB_AVAILABLE
import log_manager

CONFIG_FILE = os.path.join(os.path.dirname(__file__), "last_path.txt")


def load_last_path():
    if os.path.exists(CONFIG_FILE):
        try:
            with open(CONFIG_FILE, "r", encoding="utf-8") as f:
                return f.read().strip()
        except Exception:
            pass
    return ""


def save_last_path(path):
    try:
        with open(CONFIG_FILE, "w", encoding="utf-8") as f:
            f.write(path)
    except Exception:
        pass


def count_audio_files(root):
    exts = {".flac", ".m4a", ".aac", ".mp3", ".wav", ".ogg"}
    count = 0
    for dirpath, _, files in os.walk(root):
        for fname in files:
            if os.path.splitext(fname)[1].lower() in exts:
                count += 1
    return count


class ProgressDialog(tk.Toplevel):
    def __init__(self, parent, total, title="Working…"):
        super().__init__(parent)
        self.title(title)
        self.grab_set()
        self.resizable(False, False)

        tk.Label(self, text="Scanning files, please wait…").pack(padx=10, pady=(10, 0))
        self.pb = ttk.Progressbar(
            self,
            orient="horizontal",
            length=300,
            mode="determinate",
            maximum=total,
        )
        self.pb.pack(padx=10, pady=10)

        self.protocol("WM_DELETE_WINDOW", lambda: None)
        self.update()

    def update_progress(self, value):
        self.pb["value"] = value
        self.update_idletasks()


class SoundVaultImporterApp(tk.Tk):
    def __init__(self):
        super().__init__()
        self.title("SoundVault Importer")
        self.geometry("700x500")

        self.library_path = ""
        self.library_name_var = tk.StringVar(value="No library selected")
        self.library_path_var = tk.StringVar(value="")
        self.library_stats_var = tk.StringVar(value="")
        self.show_all = False

        # ─── Menu Bar ─────────────────────────────────────────────────────────
        menubar = tk.Menu(self)
        self.config(menu=menubar)

        file_menu = tk.Menu(menubar, tearoff=False)
        file_menu.add_command(label="Open Library…", command=self.select_library)
        file_menu.add_command(label="Validate Library", command=self.validate_library)
        file_menu.add_command(label="Import New Songs", command=self.import_songs)
        file_menu.add_command(label="Run Indexer", command=self.run_indexer)
        file_menu.add_command(label="Scan for Orphans", command=self.scan_orphans)
        file_menu.add_command(label="Compare Libraries", command=self.compare_libraries)
        file_menu.add_command(label="Show All Files", command=self._on_show_all)
        file_menu.add_separator()
        file_menu.add_command(label="Exit", command=self.quit)
        menubar.add_cascade(label="File", menu=file_menu)

        tools_menu = tk.Menu(menubar, tearoff=False)
        tools_menu.add_command(label="Regenerate Playlists", command=self.regenerate_playlists)
        tools_menu.add_command(label="Fix Tags via AcoustID", command=self.fix_tags_gui)
        if PYDUB_AVAILABLE:
            tools_menu.add_command(label="Sample Song Highlight", command=self.sample_song_highlight)
        else:
            tools_menu.add_command(
                label="Sample Song Highlight (requires pydub)",
                state="disabled"
            )
        tools_menu.add_separator()
        tools_menu.add_command(label="Reset Tag-Fix Log", command=self.reset_tagfix_log)
        menubar.add_cascade(label="Tools", menu=tools_menu)

        # ─── Library Info ─────────────────────────────────────────────────────
        top = tk.Frame(self)
        top.pack(fill="x", padx=10, pady=(10, 0))
        tk.Button(top, text="Choose Library…", command=self.select_library).pack(side="left")
        tk.Label(top, textvariable=self.library_name_var, anchor="w").pack(side="left", padx=(5, 0))
        tk.Label(self, textvariable=self.library_path_var, anchor="w").pack(fill="x", padx=10)
        tk.Label(self, textvariable=self.library_stats_var, justify="left").pack(anchor="w", padx=10, pady=(0, 10))

        # ─── Output Log ───────────────────────────────────────────────────────
        self.output = tk.Text(self, wrap="word", state="disabled", height=15)
        self.output.pack(fill="both", expand=True, padx=10, pady=(0, 10))

    def select_library(self):
        initial = load_last_path()
        chosen = filedialog.askdirectory(title="Select SoundVault Root", initialdir=initial)
        if not chosen:
            return
        save_last_path(chosen)
        self.library_path = chosen
        self.library_name_var.set(os.path.basename(chosen) or chosen)
        self.library_path_var.set(chosen)
        self.update_library_info()

    def update_library_info(self):
        if not self.library_path:
            self.library_stats_var.set("")
            return
        num = count_audio_files(self.library_path)
        is_valid, _ = validate_soundvault_structure(self.library_path)
        status = "Valid" if is_valid else "Invalid"
        self.library_stats_var.set(f"Songs: {num}\nValidation: {status}")

    def require_library(self):
        if not self.library_path:
            messagebox.showwarning("No Library", "Please select a library first.")
            return None
        return self.library_path

    def validate_library(self):
        path = self.require_library()
        if not path:
            return

        is_valid, errors = validate_soundvault_structure(path)
        if is_valid:
            messagebox.showinfo("Validation OK", "This is a valid SoundVault.")
            self._log(f"✔ Valid SoundVault: {path}")
        else:
            messagebox.showerror("Validation Failed", "\n".join(errors))
            self._log(f"✘ Invalid SoundVault: {path}\n" + "\n".join(errors))
        self.update_library_info()

    def import_songs(self):
        initial = load_last_path()
        vault = filedialog.askdirectory(title="Select SoundVault Root", initialdir=initial)
        if not vault:
            return

        save_last_path(vault)

        is_valid, errors = validate_soundvault_structure(vault)
        if not is_valid:
            messagebox.showerror("Invalid SoundVault", "\n".join(errors))
            self._log(f"✘ Invalid SoundVault: {vault}\n" + "\n".join(errors))
            return

        import_folder = filedialog.askdirectory(title="Select Folder of New Songs", initialdir=vault)
        if not import_folder:
            return

        dry_run = messagebox.askyesno("Dry Run?", "Perform a dry-run preview only?")
        estimate = messagebox.askyesno("Estimate BPM?", "Attempt BPM estimation for missing values?")

        try:
            summary = scan_and_import(vault, import_folder, dry_run=dry_run,
                                      estimate_bpm=estimate, log_callback=self._log)
            if summary["dry_run"]:
                messagebox.showinfo("Dry Run Complete", f"Preview written to:\n{summary['html']}")
            else:
                moved = summary.get("moved", 0)
                messagebox.showinfo("Import Complete", f"Imported {moved} files. Preview:\n{summary['html']}")

            if summary.get("errors"):
                self._log("! Some files failed to import. Check log for details.")

            self._log(f"✓ Import finished for {import_folder} → {vault}. Dry run: {dry_run}. BPM: {estimate}.")
        except Exception as e:
            messagebox.showerror("Import failed", str(e))
            self._log(f"✘ Import failed for {import_folder}: {e}")

    def run_indexer(self):
        path = self.require_library()
        if not path:
            return

        dry_run = messagebox.askyesno(
            "Dry Run?", "Perform a dry-run preview (generate MusicIndex.html only)?"
        )
        output_html = os.path.join(path, "MusicIndex.html")

        try:
            summary = run_full_indexer(
                path, output_html, dry_run_only=dry_run, log_callback=self._log
            )
            if dry_run:
                messagebox.showinfo("Dry Run Complete", f"Preview written to:\n{output_html}")
            else:
                moved = summary.get("moved", 0)
                messagebox.showinfo("Indexing Complete", f"Moved/renamed {moved} files.")
            self._log(f"✓ Run Indexer finished for {path}. Dry run: {dry_run}.")
        except Exception as e:
            messagebox.showerror("Indexing failed", str(e))
            self._log(f"✘ Run Indexer failed for {path}: {e}")
        self.update_library_info()

    def scan_orphans(self):
        path = self.require_library()
        if not path:
            return
        messagebox.showinfo("Scan for Orphans", f"[stub] Would scan for orphans in:\n{path}")
        self._log(f"[stub] Scan for Orphans → {path}")
        self.update_library_info()

    def compare_libraries(self):
        master = self.require_library()
        if not master:
            return
        device = filedialog.askdirectory(title="Select Device Library Root", initialdir=master)
        if not device:
            return
        save_last_path(device)
        messagebox.showinfo(
            "Compare Libraries", f"[stub] Would compare:\nMaster: {master}\nDevice: {device}"
        )
        self._log(f"[stub] Compare Libraries → Master: {master}, Device: {device}")
        self.update_library_info()

    def regenerate_playlists(self):
        path = self.require_library()
        if not path:
            return
        messagebox.showinfo(
            "Regenerate Playlists", f"[stub] Would regenerate playlists in:\n{path}"
        )
        self._log(f"[stub] Regenerate Playlists → {path}")
        self.update_library_info()

    def _tagfix_filter_dialog(self):
        dlg = tk.Toplevel(self)
        dlg.title("Exclude from this scan")
        dlg.grab_set()
        var_no_diff = tk.BooleanVar()
        var_skipped = tk.BooleanVar()
        show_all = False
        tk.Checkbutton(
            dlg,
            text="Songs previously logged as \u201cno differences\u201d",
            variable=var_no_diff,
        ).pack(anchor="w", padx=10, pady=(10, 5))
        tk.Checkbutton(
            dlg,
            text="Songs previously logged as \u201cskipped\u201d",
            variable=var_skipped,
        ).pack(anchor="w", padx=10)
        btn = tk.Frame(dlg)
        btn.pack(pady=10)
        result = {"proceed": False}

        def ok():
            result["proceed"] = True
            dlg.destroy()

        def cancel():
            dlg.destroy()

        def on_show_all():
            nonlocal show_all
            result["proceed"] = True
            show_all = True
            var_no_diff.set(False)
            var_skipped.set(False)
            dlg.destroy()

        tk.Button(btn, text="OK", command=ok).pack(side="left", padx=5)
        tk.Button(btn, text="Cancel", command=cancel).pack(side="left", padx=5)
        tk.Button(btn, text="Show All Songs", command=on_show_all).pack(side="left", padx=5)
        dlg.wait_window()
        return result["proceed"], var_no_diff.get(), var_skipped.get(), show_all

    def _on_show_all(self):
        """Run tag-fix scan showing every file regardless of prior log."""
        self.show_all = True
        try:
            self.fix_tags_gui()
        finally:
            self.show_all = False

    def _on_show_all(self):
        """Run tag-fix scan showing every file regardless of prior log."""
        self.show_all = True
        try:
            self.fix_tags_gui()
        finally:
            self.show_all = False

    def fix_tags_gui(self):
        folder = filedialog.askdirectory(title="Select Folder to Fix Tags")
        if not folder:
            return

        log_data = log_manager.load_log(folder)
        removed = log_manager.prune_missing_entries(log_data, folder)
        if removed:
            msg = "Cleaned up %d log entries for missing files:\n" % len(removed)
            msg += "\n".join("\u2022 " + p for p in removed)
            msg += "\nProceed with scan?"
            if not messagebox.askyesno("Cleanup", msg):
                return
            log_manager.save_log(log_data, folder)

        from tag_fixer import find_files

        files = find_files(folder)
        if not files:
            messagebox.showinfo(
                "No audio files", "No supported audio found in that folder."
            )
            return

        proceed, ex_no_diff, ex_skipped, show_all = self._tagfix_filter_dialog()
        if not proceed:
            return

<<<<<<< HEAD
        if self.show_all or show_all:
=======
        if self.show_all:
>>>>>>> 72ef760f
            filtered = list(files)
        else:
            filtered = []
            for f in files:
                rel = os.path.relpath(f, folder)
                entry = log_data.get(rel)
                if entry:
                    if entry.get("status") == "applied":
                        continue
                    if ex_no_diff and entry.get("status") == "no_diff":
                        continue
                    if ex_skipped and entry.get("status") == "skipped":
                        continue
                filtered.append(f)

        if not filtered:
            messagebox.showinfo("No files", "All files were excluded by your filters.")
            return

        q = queue.Queue()
        progress = ProgressDialog(self, total=len(filtered), title="Fingerprinting…")

        def worker():
            from tag_fixer import collect_tag_proposals

            diff_props, no_diff = collect_tag_proposals(
                filtered,
                log_callback=lambda m: None,
                progress_callback=lambda idx: q.put(("progress", idx)),
            )
            q.put(("done", (diff_props, no_diff)))

        threading.Thread(target=worker, daemon=True).start()

        def poll_queue():
            try:
                while True:
                    msg, payload = q.get_nowait()
                    if msg == "progress":
                        progress.update_progress(payload)
                    elif msg == "done":
                        progress.destroy()
                        diff_props, no_diff_files = payload
                        if not diff_props and (ex_no_diff or not no_diff_files):
                            messagebox.showinfo(
                                "No proposals", "No missing tags above threshold."
                            )
                            return
                        result = self.show_proposals_dialog(
                            diff_props,
                            [] if ex_no_diff else no_diff_files,
                        )
                        if result is not None:
                            selected, fields = result
                            from tag_fixer import apply_tag_proposals

                            count = apply_tag_proposals(
                                selected,
                                diff_props,
                                no_diff_files,
                                folder,
                                fields=fields,
                                log_callback=self._log,
                            )
                            messagebox.showinfo("Done", f"Updated {count} files.")
                        return
            except queue.Empty:
                pass
            self.after(100, poll_queue)

        self.after(100, poll_queue)

    def show_proposals_dialog(self, diff_proposals, no_diff_files):
        # Reset from any prior invocation
        self._proceed = False
        self._selected = ([], [])

        dlg = tk.Toplevel(self)
        dlg.title("Review Tag Fix Proposals")
        dlg.grab_set()

        self.apply_artist = tk.BooleanVar(value=True)
        self.apply_title = tk.BooleanVar(value=True)
        self.apply_album = tk.BooleanVar(value=False)
        self.apply_genres = tk.BooleanVar(value=False)

        chk_frame = ttk.Frame(dlg)
        for var, label in (
            (self.apply_artist, "Artist"),
            (self.apply_title, "Title"),
            (self.apply_album, "Album"),
            (self.apply_genres, "Genres"),
        ):
            ttk.Checkbutton(chk_frame, text=label, variable=var).pack(side="left", padx=5)
        chk_frame.pack(pady=5)


        cols = (
            "File",
            "Score",
            "Old Artist",
            "New Artist",
            "Old Title",
            "New Title",
            "Old Album",
            "New Album",
            "Genres",            # existing embedded genres
            "Suggested Genre",   # fetched from MusicBrainz
        )

        container = tk.Frame(dlg)
        container.pack(fill="both", expand=True, padx=10, pady=10)

        vsb = ttk.Scrollbar(container, orient="vertical")
        vsb.pack(side="right", fill="y")
        hsb = ttk.Scrollbar(container, orient="horizontal")
        hsb.pack(side="bottom", fill="x")

        tv = ttk.Treeview(
            container,
            columns=cols,
            show="headings",
            yscrollcommand=vsb.set,
            xscrollcommand=hsb.set,
            selectmode="extended",
        )
        vsb.config(command=tv.yview)
        hsb.config(command=tv.xview)
        tv.pack(fill="both", expand=True)

        def treeview_sort_column(tv, col, reverse=False):
            data = [(tv.set(k, col), k) for k in tv.get_children("")]
            try:
                data = [(float(v), k) for v, k in data]
            except ValueError:
                pass
            data.sort(reverse=reverse)
            for idx, (_, k) in enumerate(data):
                tv.move(k, "", idx)
            tv.heading(col, command=lambda: treeview_sort_column(tv, col, not reverse))

        for c in cols:
            tv.heading(c, text=c, command=lambda _c=c: treeview_sort_column(tv, _c, False))
            width = 100
            if c == "File":
                width = 300
            elif c in ("Old Album", "New Album"):
                width = 120
            elif c in ("Genres", "Suggested Genre"):
                width = 150
            tv.column(c, width=width, anchor="w")

        tv.tag_configure("perfect", background="white")
        tv.tag_configure("changed", background="#fff8c6")

        all_rows = sorted(diff_proposals, key=lambda p: p.score, reverse=True) + list(no_diff_files)
        iid_to_prop = {}
        for p in all_rows:
            all_same = (
                p.old_artist == p.new_artist
                and p.old_title == p.new_title
                and p.old_album == p.new_album
                and sorted(p.old_genres or []) == sorted(p.new_genres or [])
            )
            row_tag = "perfect" if all_same else "changed"
            iid = tv.insert(
                "",
                "end",
                values=(
                    str(p.file),
                    f"{p.score:.2f}",
                    p.old_artist or "",
                    p.new_artist or "",
                    p.old_title or "",
                    p.new_title or "",
                    p.old_album or "",
                    p.new_album or "",
                    ", ".join(p.old_genres),
                    ", ".join(p.new_genres),
                ),
                tags=(row_tag,),
            )
            if p in diff_proposals:
                iid_to_prop[iid] = p

        def select_all(event):
            tv.selection_set(tv.get_children(""))
            return "break"

        tv.bind("<Control-a>", select_all)

        sel_label = tk.Label(dlg, text="Selected: 0")
        sel_label.pack(anchor="w", padx=10)

        def update_selection_count(event=None):
            cnt = sum(1 for iid in tv.selection() if iid in iid_to_prop)
            sel_label.config(text=f"Selected: {cnt}")

        tv.bind("<<TreeviewSelect>>", update_selection_count)

        def on_apply():
            selected = [iid_to_prop[iid] for iid in tv.selection() if iid in iid_to_prop]
            fields = []
            if self.apply_artist.get():
                fields.append("artist")
            if self.apply_title.get():
                fields.append("title")
            if self.apply_album.get():
                fields.append("album")
            if self.apply_genres.get():
                fields.append("genres")
            self._selected = (selected, fields)
            dlg.destroy()
            setattr(self, "_proceed", True)

        btn_frame = tk.Frame(dlg)
        tk.Button(btn_frame, text="Apply Selection", command=on_apply).pack(side="left", padx=5)
        tk.Button(btn_frame, text="Cancel", command=dlg.destroy).pack(side="left", padx=5)
        btn_frame.pack(pady=10)

        update_selection_count()
        dlg.wait_window()
        if getattr(self, "_proceed", False):
            return self._selected
        return None

    def sample_song_highlight(self):
        """Ask the user for an audio file and play its highlight."""
        initial = load_last_path()
        path = filedialog.askopenfilename(
            title="Select Audio File",
            initialdir=initial,
            filetypes=[("Audio Files", "*.mp3 *.wav *.flac *.ogg"), ("All files", "*")],
        )
        if not path:
            return

        save_last_path(os.path.dirname(path))
        try:
            start_sec = play_file_highlight(path)
            self._log(f"Played highlight of '{os.path.basename(path)}' starting at {start_sec:.2f}s")
        except Exception as e:
            messagebox.showerror("Playback failed", str(e))
            self._log(f"✘ Playback failed for {path}: {e}")

    def reset_tagfix_log(self):
        initial = self.library_path or load_last_path()
        folder = filedialog.askdirectory(title="Select Library Root", initialdir=initial)
        if not folder:
            return
        if not messagebox.askyesno("Reset Log", "This will erase all history of prior scans. Continue?"):
            return
        log_manager.reset_log(folder)
        messagebox.showinfo("Reset", "Tag-fix log cleared.")
        self._log(f"Reset tag-fix log for {folder}")

    def _log(self, msg):
        self.output.configure(state="normal")
        self.output.insert("end", msg + "\n")
        self.output.see("end")
        self.output.configure(state="disabled")


if __name__ == "__main__":
    app = SoundVaultImporterApp()
    app.mainloop()<|MERGE_RESOLUTION|>--- conflicted
+++ resolved
@@ -341,11 +341,7 @@
         if not proceed:
             return
 
-<<<<<<< HEAD
         if self.show_all or show_all:
-=======
-        if self.show_all:
->>>>>>> 72ef760f
             filtered = list(files)
         else:
             filtered = []
@@ -353,8 +349,10 @@
                 rel = os.path.relpath(f, folder)
                 entry = log_data.get(rel)
                 if entry:
+                    # always skip files already applied
                     if entry.get("status") == "applied":
                         continue
+                    # optionally skip no-difference or skipped entries
                     if ex_no_diff and entry.get("status") == "no_diff":
                         continue
                     if ex_skipped and entry.get("status") == "skipped":
