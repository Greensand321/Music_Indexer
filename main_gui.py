--- conflicted
+++ resolved
@@ -318,11 +318,8 @@
             rel = os.path.relpath(f, folder)
             entry = log_data.get(rel)
             if entry:
-<<<<<<< HEAD
                 if entry.get("status") == "applied":
-                    continue
-=======
->>>>>>> f14fb3f3
+                            continue
                 if ex_no_diff and entry.get("status") == "no_diff":
                     continue
                 if ex_skipped and entry.get("status") == "skipped":
@@ -381,15 +378,15 @@
         self.after(100, poll_queue)
 
     def show_proposals_dialog(self, diff_proposals, no_diff_files):
-<<<<<<< HEAD
         # Reset from any prior invocation
         self._proceed = False
         self._selected = []
-=======
->>>>>>> f14fb3f3
+
         dlg = tk.Toplevel(self)
         dlg.title("Review Tag Fix Proposals")
         dlg.grab_set()
+        # …rest of dialog setup…
+
 
         cols = ("File", "Score", "Old Artist", "New Artist", "Old Title", "New Title")
 
