--- conflicted
+++ resolved
@@ -1253,44 +1253,67 @@
         for widget in self.winfo_children():
             widget.destroy()
         self.build_ui()
-
-<<<<<<< HEAD
-    def _load_plugin_panel(self, plugin_name: str) -> None:
-        """Display the panel for ``plugin_name`` and remember the selection."""
-        self.active_plugin = plugin_name
-=======
-    def _select_plugin_for_method(self, method: str) -> None:
-        if not hasattr(self, "plugin_list"):
-            return
-        name = "Interactive – KMeans" if method == "kmeans" else "Interactive – HDBSCAN"
-        try:
-            idx = list(self.plugin_list.get(0, "end")).index(name)
-        except ValueError:
-            return
-        if self._syncing_cluster_method:
-            return
-        self._syncing_cluster_method = True
-        try:
-            self.plugin_list.selection_clear(0, "end")
-            self.plugin_list.selection_set(idx)
-            self.plugin_list.activate(idx)
-            self.on_plugin_select(None)
-        finally:
-            self._syncing_cluster_method = False
-
-    def _on_cluster_method_change(self, method: str) -> None:
-        if self._syncing_cluster_method:
-            return
-        self._syncing_cluster_method = True
-        try:
-            self.cluster_method_var.set(method)
-            self._select_plugin_for_method(method)
-        finally:
-            self._syncing_cluster_method = False
-
-    def on_plugin_select(self, event):
-        """Swap in the UI panel for the selected playlist plugin."""
->>>>>>> 8e2f1b5d
+        
+        def _load_plugin_panel(self, plugin_name: str) -> None:
+    """Display the panel for `plugin_name` and remember the selection."""
+    self.active_plugin = plugin_name
+
+    # NOTE: The rest of your existing panel-loading implementation should
+    # remain here (clearing old widgets, creating/packing the new panel, etc.)
+    # Example (keep your real code below):
+    # for w in self.plugin_panel.winfo_children():
+    #     w.destroy()
+    # panel = create_panel_for_plugin(self, plugin_name, parent=self.plugin_panel)
+    # if panel:
+    #     panel.pack(fill="both", expand=True)
+
+
+def _select_plugin_for_method(self, method: str) -> None:
+    """Select the corresponding Interactive plugin in the listbox for a given method."""
+    if not hasattr(self, "plugin_list"):
+        return
+
+    name = "Interactive - KMeans" if method == "kmeans" else "Interactive - HDBSCAN"
+
+    try:
+        idx = list(self.plugin_list.get(0, "end")).index(name)
+    except ValueError:
+        return
+
+    # Prevent feedback loops between list selection <-> method selection
+    if getattr(self, "_syncing_cluster_method", False):
+        return
+
+    self._syncing_cluster_method = True
+    try:
+        self.plugin_list.selection_clear(0, "end")
+        self.plugin_list.selection_set(idx)
+        self.plugin_list.activate(idx)
+
+        # Load the newly selected panel directly
+        self._load_plugin_panel(name)
+    finally:
+        self._syncing_cluster_method = False
+
+
+def _on_cluster_method_change(self, method: str) -> None:
+    """Handle cluster method toggles from the GUI and sync the plugin selection."""
+    if getattr(self, "_syncing_cluster_method", False):
+        return
+
+    self._syncing_cluster_method = True
+    try:
+        self.cluster_method_var.set(method)
+        self._select_plugin_for_method(method)
+    finally:
+        self._syncing_cluster_method = False
+
+
+def on_plugin_select(self, event):
+    """Swap in the UI panel for the selected playlist plugin."""
+    # (Your on_plugin_select implementation continues below)
+       
+        
         for w in self.plugin_panel.winfo_children():
             w.destroy()
         panel = create_panel_for_plugin(self, plugin_name, parent=self.plugin_panel)
@@ -1303,22 +1326,22 @@
             sel = self.plugin_list.get(self.plugin_list.curselection())
         except tk.TclError:
             return
-<<<<<<< HEAD
-        self._load_plugin_panel(sel)
-=======
-        if sel.startswith("Interactive – "):
-            method = "kmeans" if "KMeans" in sel else "hdbscan"
-            if not self._syncing_cluster_method:
-                self._syncing_cluster_method = True
-                try:
-                    self.cluster_method_var.set(method)
-                finally:
-                    self._syncing_cluster_method = False
-        panel = create_panel_for_plugin(self, sel, parent=self.plugin_panel)
-        if panel:
-            panel.pack(fill="both", expand=True)
->>>>>>> 8e2f1b5d
-
+          
+        # Sync cluster method when selecting Interactive plugins
+            if sel.startswith("Interactive - "):
+                method = "kmeans" if "KMeans" in sel else "hdbscan"
+
+                # Prevent feedback loops when syncing UI state
+                if not getattr(self, "_syncing_cluster_method", False):
+                    self._syncing_cluster_method = True
+                    try:
+                        self.cluster_method_var.set(method)
+                    finally:
+                        self._syncing_cluster_method = False
+
+        # Load the selected plugin panel (single source of truth)
+            self._load_plugin_panel(sel)
+    
     def _on_plugin_click(self, event):
         """Ensure clicks select the correct plugin even after UI resizes."""
         lb: tk.Listbox = event.widget
