--- conflicted
+++ resolved
@@ -417,11 +417,8 @@
             "New Title",
             "Old Album",
             "New Album",
-<<<<<<< HEAD
+            "Genres",
             "Suggested Genre",
-=======
-            "Genres",
->>>>>>> e7b697a2
         )
 
         container = tk.Frame(dlg)
@@ -462,11 +459,7 @@
                 width = 300
             elif c in ("Old Album", "New Album"):
                 width = 120
-<<<<<<< HEAD
-            elif c == "Suggested Genre":
-=======
-            elif c == "Genres":
->>>>>>> e7b697a2
+            elif c in ("Genres", "Suggested Genre"):
                 width = 150
             tv.column(c, width=width, anchor="w")
 
