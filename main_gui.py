--- conflicted
+++ resolved
@@ -1,24 +1,16 @@
-# main_gui.py
-
 import os
 import tkinter as tk
 from tkinter import filedialog, messagebox
+
 from validator import validate_soundvault_structure
-
-# Import the indexer API
 from music_indexer_api import run_full_indexer
-<<<<<<< HEAD
-from tag_fixer import fix_tags
-=======
 from importer_core import scan_and_import
->>>>>>> 2e947098
-
-# Path to remember the last‐used directory
+from tag_fixer import fix_tags  # AcoustID-based fixer
+
 CONFIG_FILE = os.path.join(os.path.dirname(__file__), "last_path.txt")
 
 
 def load_last_path():
-    """Return the last‐used path from last_path.txt, or '' if none."""
     if os.path.exists(CONFIG_FILE):
         try:
             with open(CONFIG_FILE, "r", encoding="utf-8") as f:
@@ -29,7 +21,6 @@
 
 
 def save_last_path(path):
-    """Save the given path into last_path.txt."""
     try:
         with open(CONFIG_FILE, "w", encoding="utf-8") as f:
             f.write(path)
@@ -51,81 +42,43 @@
     def __init__(self):
         super().__init__()
         self.title("SoundVault Importer")
-<<<<<<< HEAD
-        self.geometry("600x400")
-
-        # Menu bar
+        self.geometry("700x500")
+
+        self.library_path = ""
+        self.library_name_var = tk.StringVar(value="No library selected")
+        self.library_path_var = tk.StringVar(value="")
+        self.library_stats_var = tk.StringVar(value="")
+
+        # ─── Menu Bar ─────────────────────────────────────────────────────────
         menubar = tk.Menu(self)
         self.config(menu=menubar)
 
-        # ─── File Menu ─────────────────────────────────────────────────
         file_menu = tk.Menu(menubar, tearoff=False)
         file_menu.add_command(label="Validate Library", command=self.validate_library)
         file_menu.add_command(label="Import New Songs", command=self.import_songs)
-        file_menu.add_command(label="Run Indexer", command=self.run_indexer)   # Calls indexer directly
+        file_menu.add_command(label="Run Indexer", command=self.run_indexer)
         file_menu.add_command(label="Scan for Orphans", command=self.scan_orphans)
         file_menu.add_command(label="Compare Libraries", command=self.compare_libraries)
         file_menu.add_separator()
         file_menu.add_command(label="Exit", command=self.quit)
         menubar.add_cascade(label="File", menu=file_menu)
 
-        # ─── Tools Menu ────────────────────────────────────────────────
         tools_menu = tk.Menu(menubar, tearoff=False)
         tools_menu.add_command(label="Regenerate Playlists", command=self.regenerate_playlists)
         tools_menu.add_command(label="Fix Tags via AcoustID", command=self.fix_tags)
         menubar.add_cascade(label="Tools", menu=tools_menu)
 
-        # A main text area for logging
-        self.output = tk.Text(self, wrap="word", state="disabled")
-        self.output.pack(fill="both", expand=True)
-=======
-        self.geometry("700x500")
->>>>>>> 2e947098
-
-        self.library_path = ""
-        self.library_name_var = tk.StringVar(value="No library selected")
-        self.library_path_var = tk.StringVar(value="")
-        self.library_stats_var = tk.StringVar(value="")
-
-        top = tk.Frame(self)
-        top.pack(fill="both", expand=True)
-
-        info_frame = tk.LabelFrame(top, text="Library Info", width=350)
-        info_frame.pack(side="left", fill="both", expand=True, padx=10, pady=10)
-
-        button_frame = tk.Frame(top)
-        button_frame.pack(side="right", fill="y", padx=10, pady=10)
+        # ─── Library Info ─────────────────────────────────────────────────────
+        info_frame = tk.LabelFrame(self, text="Library Info")
+        info_frame.pack(fill="x", padx=10, pady=10)
 
         tk.Button(info_frame, text="Select Library", command=self.select_library).pack(anchor="w")
         tk.Label(info_frame, textvariable=self.library_name_var).pack(anchor="w", pady=(5, 0))
-        tk.Label(
-            info_frame, textvariable=self.library_path_var, wraplength=320, justify="left"
-        ).pack(anchor="w")
-        tk.Label(info_frame, textvariable=self.library_stats_var, justify="left").pack(
-            anchor="w", pady=(5, 0)
-        )
-
-        actions_frame = tk.LabelFrame(button_frame, text="Library Tasks")
-        actions_frame.pack(fill="x", pady=(0, 10))
-        for lbl, cmd in [
-            ("Validate Library", self.validate_library),
-            ("Import New Songs", self.import_songs),
-            ("Run Indexer", self.run_indexer),
-        ]:
-            tk.Button(actions_frame, text=lbl, command=cmd).pack(fill="x", pady=2)
-
-        maint_frame = tk.LabelFrame(button_frame, text="Maintenance")
-        maint_frame.pack(fill="x", pady=(0, 10))
-        for lbl, cmd in [
-            ("Scan for Orphans", self.scan_orphans),
-            ("Compare Libraries", self.compare_libraries),
-            ("Regenerate Playlists", self.regenerate_playlists),
-        ]:
-            tk.Button(maint_frame, text=lbl, command=cmd).pack(fill="x", pady=2)
-
-        tk.Button(button_frame, text="Exit", command=self.quit).pack(fill="x", pady=(20, 0))
-
-        self.output = tk.Text(self, wrap="word", state="disabled", height=10)
+        tk.Label(info_frame, textvariable=self.library_path_var, wraplength=650, justify="left").pack(anchor="w")
+        tk.Label(info_frame, textvariable=self.library_stats_var, justify="left").pack(anchor="w", pady=(5, 0))
+
+        # ─── Output Log ───────────────────────────────────────────────────────
+        self.output = tk.Text(self, wrap="word", state="disabled", height=15)
         self.output.pack(fill="both", expand=True, padx=10, pady=(0, 10))
 
     def select_library(self):
@@ -155,7 +108,6 @@
         return self.library_path
 
     def validate_library(self):
-        """Validate the currently selected library."""
         path = self.require_library()
         if not path:
             return
@@ -170,46 +122,44 @@
         self.update_library_info()
 
     def import_songs(self):
-    """Import new audio files into an existing SoundVault."""
-    initial = load_last_path()
-    vault = filedialog.askdirectory(title="Select SoundVault Root", initialdir=initial)
-    if not vault:
-        return
-
-    save_last_path(vault)
-
-    is_valid, errors = validate_soundvault_structure(vault)
-    if not is_valid:
-        messagebox.showerror("Invalid SoundVault", "\n".join(errors))
-        self._log(f"✘ Invalid SoundVault: {vault}\n" + "\n".join(errors))
-        return
-
-    import_folder = filedialog.askdirectory(title="Select Folder of New Songs", initialdir=vault)
-    if not import_folder:
-        return
-
-    dry_run = messagebox.askyesno("Dry Run?", "Perform a dry-run preview only?")
-    estimate = messagebox.askyesno("Estimate BPM?", "Attempt BPM estimation for missing values?")
-
-    try:
-        summary = scan_and_import(vault, import_folder, dry_run=dry_run,
-                                  estimate_bpm=estimate, log_callback=self._log)
-        if summary["dry_run"]:
-            messagebox.showinfo("Dry Run Complete", f"Preview written to:\n{summary['html']}")
-        else:
-            moved = summary.get("moved", 0)
-            messagebox.showinfo("Import Complete", f"Imported {moved} files. Preview:\n{summary['html']}")
-
-        if summary.get("errors"):
-            self._log("! Some files failed to import. Check log for details.")
-
-        self._log(f"✓ Import finished for {import_folder} → {vault}. Dry run: {dry_run}. BPM: {estimate}.")
-    except Exception as e:
-        messagebox.showerror("Import failed", str(e))
-        self._log(f"✘ Import failed for {import_folder}: {e}")
+        initial = load_last_path()
+        vault = filedialog.askdirectory(title="Select SoundVault Root", initialdir=initial)
+        if not vault:
+            return
+
+        save_last_path(vault)
+
+        is_valid, errors = validate_soundvault_structure(vault)
+        if not is_valid:
+            messagebox.showerror("Invalid SoundVault", "\n".join(errors))
+            self._log(f"✘ Invalid SoundVault: {vault}\n" + "\n".join(errors))
+            return
+
+        import_folder = filedialog.askdirectory(title="Select Folder of New Songs", initialdir=vault)
+        if not import_folder:
+            return
+
+        dry_run = messagebox.askyesno("Dry Run?", "Perform a dry-run preview only?")
+        estimate = messagebox.askyesno("Estimate BPM?", "Attempt BPM estimation for missing values?")
+
+        try:
+            summary = scan_and_import(vault, import_folder, dry_run=dry_run,
+                                      estimate_bpm=estimate, log_callback=self._log)
+            if summary["dry_run"]:
+                messagebox.showinfo("Dry Run Complete", f"Preview written to:\n{summary['html']}")
+            else:
+                moved = summary.get("moved", 0)
+                messagebox.showinfo("Import Complete", f"Imported {moved} files. Preview:\n{summary['html']}")
+
+            if summary.get("errors"):
+                self._log("! Some files failed to import. Check log for details.")
+
+            self._log(f"✓ Import finished for {import_folder} → {vault}. Dry run: {dry_run}. BPM: {estimate}.")
+        except Exception as e:
+            messagebox.showerror("Import failed", str(e))
+            self._log(f"✘ Import failed for {import_folder}: {e}")
 
     def run_indexer(self):
-        """Run the MusicIndexer on the selected library."""
         path = self.require_library()
         if not path:
             return
@@ -235,7 +185,6 @@
         self.update_library_info()
 
     def scan_orphans(self):
-        """Stub for orphan scan."""
         path = self.require_library()
         if not path:
             return
@@ -244,7 +193,6 @@
         self.update_library_info()
 
     def compare_libraries(self):
-        """Stub for library comparison."""
         master = self.require_library()
         if not master:
             return
@@ -259,7 +207,6 @@
         self.update_library_info()
 
     def regenerate_playlists(self):
-        """Stub for playlist regeneration."""
         path = self.require_library()
         if not path:
             return
@@ -270,7 +217,6 @@
         self.update_library_info()
 
     def fix_tags(self):
-        """Run the AcoustID tag fixer on a selected folder."""
         initial = load_last_path()
         chosen = filedialog.askdirectory(title="Select Folder for Tag Fixer", initialdir=initial)
         if not chosen:
