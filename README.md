--- conflicted
+++ resolved
@@ -22,58 +22,4 @@
      ```bash
      ffmpeg -version
      ```
-3. **Git** (to clone/pull the repository)
-
-## Installation
-
-<<<<<<< HEAD
-Install the Python dependencies in your environment:
-
-```bash
-pip install mutagen musicbrainzngs
-```
-
-## Starting the GUI
-
-Navigate to the project folder and run:
-
-```bash
-python main_gui.py
-```
-
-A window will open. Use **File → Open Library…** to choose the folder you want
-to index or import music into.
-
-## Recommended folder layout
-
-The HTML documentation proposes collecting all tools under a single `soundvault/` directory.
-The structure looks like:
-
-```
-soundvault/
-  indexer/
-    music_indexer_api.py
-  html_utils/
-    folder_to_html.py
-    folder_to_html_with_genre.py
-    list_genres.py
-    generate_library_index.py
-  genre_updater.py
-  playlist_generator.py  (future)
-  soundvault.py         (CLI driver)
-  requirements.txt
-  docs/
-    project_documentation.html
-    part2_project_documentation.html (if split)
-    README.md
-    ...
-```
-
-This repository currently contains the early versions of these scripts along with the project
-documentation.
-=======
-1. **Clone this repository** (if you haven’t already):
-   ```bash
-   git clone https://github.com/<your-username>/Music_Indexer.git
-   cd Music_Indexer
->>>>>>> 45ebf679
+3. **Git** (to clone/pull the repository)