--- conflicted
+++ resolved
@@ -1,3 +1,4 @@
+cat > README.md << 'EOF'
 # Music Indexer / SoundVault
 
 This project contains utilities and a GUI for organizing, tagging, and managing music files. Under the hood, it uses:
@@ -10,24 +11,20 @@
 
 ## Prerequisites
 
-<<<<<<< HEAD
-1. **Python 3.10 – 3.12** (Python 3.13 lacks `audioop`, so “Sample Song Highlight” will be disabled)
-=======
 1. **Python 3.10 – 3.12** (Python 3.13 lacks `audioop`, so “Sample Song Highlight” will be disabled)  
->>>>>>> 0b0c094e
-2. **FFmpeg** on your PATH (for `pydub` to work)
-   - On Windows, you can install via:
-     - **Winget**:
+2. **FFmpeg** on your PATH (for `pydub` to work)  
+   - On Windows, you can install via:  
+     - **Winget**:  
        ```powershell
        winget install "FFmpeg (Essentials Build)"
-       ```
-     - or download an Essentials build from https://www.gyan.dev/ffmpeg/builds/, unzip, and add its `bin\` folder to your system PATH.
-   - Verify with:
+       ```  
+     - Or download an Essentials build from https://www.gyan.dev/ffmpeg/builds/, unzip, and add its `bin\` folder to your system PATH.  
+   - Verify with:  
      ```bash
      ffmpeg -version
-     ```
-<<<<<<< HEAD
-3. **Git** (to clone/pull the repository)
+     ```  
+3. **Chromaprint’s `fpcalc`** on your PATH (for the tag-fixer)  
+4. **Git** (to clone/pull the repository)
 
 ## Installation
 
@@ -62,7 +59,7 @@
     generate_library_index.py
   genre_updater.py
   playlist_generator.py  (future)
-  soundvault.py         (CLI driver)
+  soundvault.py          (CLI driver)
   requirements.txt
   docs/
     project_documentation.html
@@ -72,7 +69,4 @@
 ```
 
 This repository currently contains the early versions of these scripts along with the project documentation. See [`docs/project_documentation.html`](docs/project_documentation.html) for detailed information on each component.
-=======
-3. **Chromaprint's `fpcalc`** on your PATH (for the tag fixer)
-4. **Git** (to clone/pull the repository)
->>>>>>> 0b0c094e
+EOF